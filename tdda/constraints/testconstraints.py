--- conflicted
+++ resolved
@@ -12,25 +12,9 @@
 
 try:
     from tdda.constraints.db.testdbconstraints import (
-<<<<<<< HEAD
-        TestSQLiteDatabaseConnectionFile,
-        TestSQLiteDBHandlers,
-        TestSQLiteDBConstraintDiscoverers,
-        TestSQLiteDBConstraintVerifiers,
-
-        TestPostgresDB,
-#        TestPostgresDBConstraintDiscoverers,
-
-        TestMySQLDB,
-        #TestMySQLDBConstraintDiscoverers,
-
-        #TestMongoDBHandlers,
-        #TestMongoDBConstraintDiscoverers,
-=======
         TestSQLiteDB,
         TestPostgresDB,
         TestMySQLDB,
->>>>>>> d025e841
     )
     # The individual imports of the database driver libraries
     # are now all protected with try...except blocks,
@@ -39,11 +23,7 @@
     print('Skipping Database tests', file=sys.stderr)
 
 
-<<<<<<< HEAD
 from tdda.constraints.testcommonconstraints import *
-
-=======
->>>>>>> d025e841
 
 if __name__ == '__main__':
     ReferenceTestCase.main()