{
    "fields": {
        "AtomicWeight": {
            "type": "real", 
            "min": 1.007947, 
            "max": 238.028913, 
            "sign": "positive", 
            "max_nulls": 0
        }, 
        "Group": {
            "type": "real", 
            "min": 1.0, 
            "max": 18.0, 
            "sign": "positive"
        }, 
        "Name": {
            "type": "string", 
            "min_length": 3, 
            "max_length": 12, 
            "max_nulls": 0, 
            "no_duplicates": true, 
            "rex": [
                "^[A-Z][a-z]+$"
            ]
        }, 
        "Density": {
            "type": "real", 
            "min": 8.988e-05, 
            "max": 22.61, 
            "sign": "positive", 
            "max_nulls": 0
        }, 
        "MeltingPointKelvin": {
            "type": "real", 
            "min": 14.2, 
            "max": 3948.0, 
            "sign": "positive", 
            "max_nulls": 1
        }, 
        "Symbol": {
            "type": "string", 
            "min_length": 1, 
            "max_length": 2, 
            "max_nulls": 0, 
            "no_duplicates": true, 
            "rex": [
                "^[A-Za-z]{1,2}$"
            ]
        }, 
        "Period": {
            "type": "int", 
            "min": 1, 
            "max": 7, 
            "sign": "positive", 
            "max_nulls": 0
        }, 
        "Description": {
            "type": "string", 
            "min_length": 1, 
            "max_length": 83, 
            "rex": [
                "^[a-z0-9]+$", 
                "^[0-9]\\.[0-9]{1,2}$", 
                "^[a-z]+ [a-z]{3,5}$", 
<<<<<<< HEAD
                "^[0-9][\\-\\.][0-9] [a-z]{8,9}$", 
=======
                "^\\d[.-]\\d [a-z]{8,9}$", 
>>>>>>> eec7a101
                "^radioactive alkali metal$", 
                "^1\\.5 soft metal$", 
                "^radioactive alkaline earth metal$", 
                "^halogen solid that sublimes at room temperatures into an irritating purple\\-pink gas$"
            ]
        }, 
        "BoilingPointF": {
            "type": "real", 
            "min": -452.07, 
            "max": 10105.0, 
            "max_nulls": 0
        }, 
        "Etymology": {
            "type": "string", 
            "min_length": 4, 
            "max_length": 39, 
            "max_nulls": 0, 
            "rex": [
                "^[A-Za-z]+$", 
                "^[A-Za-z]+ [A-Za-z]+$", 
                "^[A-Za-z]{4,6} [A-Za-z]+ [a-z]+$", 
                "^[A-Z][a-z]{6,7}\\, [A-Z][a-z]{5}$", 
                "^Greek protos and actinium$", 
                "^[A-Z][a-z]{4,5} and the traditional \\-[a-z]{3,4} ending$"
            ]
        }, 
        "ChemicalSeries": {
            "type": "string", 
            "min_length": 7, 
            "max_length": 20, 
            "max_nulls": 0, 
            "allowed_values": [
                "Nonmetal", 
                "Noble gas", 
                "Alkali metal", 
                "Alkaline earth metal", 
                "Metalloid", 
                "Halogen", 
                "Poor metal", 
                "Transition metal", 
                "Lanthanoid", 
                "Actinoid"
            ], 
            "rex": [
                "^[A-Z][a-z]+$", 
                "^[A-Z][a-z]+ [a-z]{3,5}$", 
                "^Alkaline earth metal$"
            ]
        }, 
        "MeltingPointC": {
            "type": "real", 
            "min": -258.975, 
            "max": 3675.0, 
            "max_nulls": 1
        }, 
        "Z": {
            "type": "int", 
            "min": 1, 
            "max": 92, 
            "sign": "positive", 
            "max_nulls": 0, 
            "no_duplicates": true
        }, 
        "BoilingPointC": {
            "type": "real", 
            "min": -268.93, 
            "max": 5596.0, 
            "max_nulls": 0
        }, 
        "Colour": {
            "type": "string", 
            "min_length": 4, 
            "max_length": 80, 
            "rex": [
                "^[a-z]+$", 
                "^[a-z]+ [a-z]+$", 
                "^silvery\\-white$", 
                "^silvery lustrous [a-z]{4}$", 
                "^silvery white\\/gray$", 
                "^[a-z]{4}\\, [a-z]{7,8} [a-z]{5,6}$", 
                "^silvery white\\, metallic$", 
                "^[a-z]+ [a-z]{4,5}\\, [a-z]+ tinge$", 
                "^violet\\-dark gray\\, lustrous$", 
                "^yellow\\-green or yellowish brown$", 
                "^yellowish green or greenish yellow$", 
                "^waxy white\\/ red\\/ black\\/ colorless$", 
                "^a soft silver\\-white or yellowish metallic element$", 
                "^gas\\/liquid\\: red\\-brown solid\\: metallic luster$", 
                "^metallic gray\\, allotropic forms\\; yellow\\, black and grey$", 
                "^almost pure white\\, readily oxidizes on exposure to air\\, turning black$", 
                "^black\\/brown\\/ amorphous boron is a brown powder\\, metallic boron is black$", 
                "^radioactive metallic element\\. glows in the dark with an eerie blue light\\.$", 
                "^soft\\, silvery\\, develops a slightly yellowish or pinkish cast when exposed to air$"
            ]
        }, 
        "RelativeAtomicMass": {
            "type": "real", 
            "min": 1.007947, 
            "max": 238.028913, 
            "sign": "positive", 
            "max_nulls": 0
        }
    }
}<|MERGE_RESOLUTION|>--- conflicted
+++ resolved
@@ -62,11 +62,7 @@
                 "^[a-z0-9]+$", 
                 "^[0-9]\\.[0-9]{1,2}$", 
                 "^[a-z]+ [a-z]{3,5}$", 
-<<<<<<< HEAD
-                "^[0-9][\\-\\.][0-9] [a-z]{8,9}$", 
-=======
-                "^\\d[.-]\\d [a-z]{8,9}$", 
->>>>>>> eec7a101
+                "^[0-9][.-][0-9] [a-z]{8,9}$", 
                 "^radioactive alkali metal$", 
                 "^1\\.5 soft metal$", 
                 "^radioactive alkaline earth metal$", 
