# -*- coding: utf-8 -*-
"""
The :py:mod:`tdda.constraints.pd.constraints` module provides an
implementation of TDDA constraint discovery and verification
for Pandas DataFrames.

This allows it to be used for data in CSV files, or for Pandas or R
DataFrames saved as Feather files.

The top-level functions are:

    :py:func:`tdda.constraints.discover_df`:
        Discover constraints from a Pandas DataFrame.

    :py:func:`tdda.constraints.verify_df`:
        Verify (check) a Pandas DataFrame, against a set of previously
        discovered constraints.

    :py:func:`tdda.constraints.detect_df`:
        For detection of failing rows in a Pandas DataFrame,
        verified against a set of previously discovered constraints,
        and generate an output dataset containing
        information about input rows which failed any of the constraints.

"""
from __future__ import division
from __future__ import print_function
from __future__ import absolute_import

import datetime
import os
import re
import sys

from collections import OrderedDict

try:
    from StringIO import StringIO
except ImportError:
    from io import StringIO

import numpy as np
import pandas as pd

try:
    from pmmif import featherpmm
except ImportError:
    featherpmm = None

try:
    import feather as feather
except ImportError:
    feather = None

from tdda.constraints.base import (
    STANDARD_FIELD_CONSTRAINTS,
    STANDARD_CONSTRAINT_SUFFIXES,
    CONSTRAINT_SUFFIX_MAP,
    native_definite,
    DatasetConstraints,
    Verification,
    Detection,
    fuzz_up, fuzz_down,
)
from tdda.constraints.baseconstraints import (
    BaseConstraintCalculator,
    BaseConstraintDetector,
    BaseConstraintVerifier,
    BaseConstraintDiscoverer,
    MAX_CATEGORIES,
    unicode_string, byte_string, long_type
)

from tdda.referencetest.checkpandas import (default_csv_loader,
                                            default_csv_writer)
from tdda import rexpy

# pd.tslib is deprecated in newer versions of Pandas
if hasattr(pd, 'Timestamp'):
    pandas_Timestamp = pd.Timestamp
else:
    pandas_Timestamp = pd.tslib.Timestamp

isPy3 = sys.version_info[0] >= 3

DEBUG = False

RE_FLAGS = re.UNICODE | re.DOTALL


class PandasConstraintCalculator(BaseConstraintCalculator):
    """
    Implementation of the Constraint Calculator methods for
    Pandas dataframes.
    """
    def __init__(self, df):
        self.df = df

    def is_null(self, value):
        return pd.isnull(value)

    def to_datetime(self, value):
        return pd.to_datetime(value)

    def get_column_names(self):
        return list(self.df)

    def get_nrecords(self):
        return len(self.df)

    def types_compatible(self, x, y, colname=None):
        return pandas_types_compatible(x, y, colname=colname)

    def calc_min(self, colname):
        if self.df[colname].dtype == np.dtype('O'):
            m = self.df[colname].dropna().min()  # Otherwise -inf!
        else:
            m = self.df[colname].min()
        if pandas_tdda_type(m) == 'date' and hasattr(m, 'to_pydatetime'):
            m = m.to_pydatetime(warn=False)
        elif hasattr(m, 'item'):
            m = m.item()
        return m

    def calc_max(self, colname):
        if self.df[colname].dtype == np.dtype('O'):
            M = self.df[colname].dropna().max()
        else:
            M = self.df[colname].max()
        if pandas_tdda_type(M) == 'date' and hasattr(M, 'to_pydatetime'):
            M = M.to_pydatetime(warn=False)
        elif hasattr(M, 'item'):
            M = M.item()
        return M

    def calc_min_length(self, colname):
        if isPy3:
            return self.df[colname].str.len().min()
        else:
            return self.df[colname].str.decode('UTF-8').str.len().min()

    def calc_max_length(self, colname):
        if isPy3:
            return self.df[colname].str.len().max()
        else:
            return self.df[colname].str.decode('UTF-8').str.len().max()

    def calc_tdda_type(self, colname):
        return pandas_tdda_type(self.df[colname])

    def calc_null_count(self, colname):
        return int(len(self.df) - self.df[colname].count())

    def calc_non_null_count(self, colname):
        return int(len(self.df) - self.calc_null_count(colname))

    def calc_nunique(self, colname):
        return int(self.df[colname].nunique())

    def calc_unique_values(self, colname, include_nulls=True):
        values = self.df[colname].unique()
        nullvalues = ([v for v in self.df[colname].unique()
                         if pd.isnull(v)] if include_nulls
                      else [])
        nonnullvalues = [v for v in values if not pd.isnull(v)]
        return nullvalues + sorted(nonnullvalues)

    def calc_non_integer_values_count(self, colname):
        values = self.df[colname].dropna()
        non_nulls = self.df[colname].count()
        return int(non_nulls
                   - (values.astype(int) == values).astype(int).sum())

    def calc_all_non_nulls_boolean(self, colname):
        nn = self.df[colname].dropna()
        return all([type(v) is bool for i, v in nn.iteritems()])

    def allowed_values_exclusions(self):
        # remarkably, Pandas returns various kinds of nulls as
        # unique values, despite not counting them with .nunique()
        return [None, np.nan, pd.NaT]

    def find_rexes(self, colname, values=None, seed=None):
        if values is None:
            return rexpy.pdextract(self.df[colname])
        else:
            return rexpy.extract(values, seed=None)

    def calc_rex_constraint(self, colname, constraint, detect=False):
        # note that this should return a set of violations, not True/False.
        rexes = constraint.value
        if rexes is None:      # a null value is not considered
            return None        # to be an active constraint,
                               # so is always satisfied
        rexes = [re.compile(r, RE_FLAGS) for r in rexes]
        strings = [native_definite(s)
                   for s in self.df[colname].dropna().unique()]

        failures = set()
        for s in strings:
            for r in rexes:
                if re.match(r, s):
                    break
            else:
                if DEBUG:
                    print('*** Unmatched string: "%s"' % s)
                if detect:
                    failures.add(s)
                else:
                    return True  # At least one string didn't match
        if detect:
            return failures
        else:
            return None


class PandasConstraintDetector(BaseConstraintDetector):
    """
    Implementation of the Constraint Detector methods for
    Pandas dataframes.
    """
    def __init__(self, df):
        self.df = df
        if df is not None:
            self.date_cols = list(df.select_dtypes(include=[np.datetime64]))
            index = df.index.copy()
            if not index.name:
                index.name = 'Index'
            self.out_df = pd.DataFrame(index=index)
        else:
            self.date_cols = []
            self.out_df = None

    def detect_min_constraint(self, colname, value, precision, epsilon):
        name = verification_field(colname, 'min')
        c = self.df[colname]
        if not pandas_types_compatible(c, value):
            self.out_df[name] = False
        elif precision == 'closed' or colname in self.date_cols:
            self.out_df[name] = detection_field(c, c >= value)
        elif precision == 'open':
            self.out_df[name] = detection_field(c, c > value)
        else:
            self.out_df[name] = detection_field(c, df_fuzzy_gt(c, value,
                                                               epsilon))

    def detect_max_constraint(self, colname, value, precision, epsilon):
        name = verification_field(colname, 'max')
        c = self.df[colname]
        if not pandas_types_compatible(c, value):
            self.out_df[name] = False
        elif precision == 'closed' or colname in self.date_cols:
            self.out_df[name] = detection_field(c, c <= value)
        elif precision == 'open':
            self.out_df[name] = detection_field(c, c < value)
        else:
            self.out_df[name] = detection_field(c, df_fuzzy_lt(c, value,
                                                               epsilon))

    def detect_min_length_constraint(self, colname, value):
        name = verification_field(colname, 'min_length')
        c = self.df[colname]
        if pandas_coarse_type(c) != 'string':
            self.out_df[name] = False
        else:
            self.out_df[name] = detection_field(c, c.str.len() >= value)

    def detect_max_length_constraint(self, colname, value):
        name = verification_field(colname, 'max_length')
        c = self.df[colname]
        if pandas_coarse_type(c) != 'string':
            self.out_df[name] = False
        else:
            self.out_df[name] = detection_field(c, c.str.len() <= value)

    def detect_tdda_type_constraint(self, colname, value):
        name = verification_field(colname, 'type')
        self.out_df[name] = False

    def detect_sign_constraint(self, colname, value):
        name = verification_field(colname, 'sign')
        c = self.df[colname]

        if pandas_coarse_type(c) != 'number':
            result = False
        elif value == 'null':
            self.out_df[name] = False
        elif value == 'positive':
            self.out_df[name] = detection_field(c, c > 0)
        elif value == 'non-negative':
            self.out_df[name] = detection_field(c, c >= 0)
        elif value == 'zero':
            self.out_df[name] = detection_field(c, c == 0)
        elif value == 'non-positive':
            self.out_df[name] = detection_field(c, c <= 0)
        elif value == 'negative':
            self.out_df[name] = detection_field(c, c < 0)

    def detect_max_nulls_constraint(self, colname, value):
        # found more nulls than are allowed, so mark all null values as bad
        name = verification_field(colname, 'max_nulls')
        c = self.df[colname]
        self.out_df[name] = pd.notnull(c)

    def detect_no_duplicates_constraint(self, colname, value):
        # found duplicates, so mark anything duplicated as bad
        name = verification_field(colname, 'no_duplicates')
        c = self.df[colname]
        unique = ~ self.df.duplicated(colname, keep=False)
        self.out_df[name] = detection_field(c, unique, default=True)

    def detect_allowed_values_constraint(self, colname, allowed_values,
                                         violations):
        name = verification_field(colname, 'allowed_values')
        c = self.df[colname]
        self.out_df[name] = detection_field(c, ~ c.isin(violations))

    def detect_rex_constraint(self, colname, violations):
        name = verification_field(colname, 'rex')
        c = self.df[colname]
        if pandas_coarse_type(c) != 'string':
            self.out_df[name] = False
        else:
            self.out_df[name] = detection_field(c, ~ c.isin(violations))

    def write_detected_records(self,
                               detect_outpath=None,
                               detect_write_all=False,
                               detect_per_constraint=False,
                               detect_output_fields=None,
                               detect_index=False,
                               detect_in_place=False,
                               rownumber_is_index=True,
                               boolean_ints=False,
                               interleave=False,
                               **kwargs):
        if self.out_df is None:
            return None
        orig_fields = list(self.df)
        output_is_feather = (detect_outpath
                             and file_format(detect_outpath) == 'feather')

        out_df = self.out_df
        add_index = detect_index or detect_output_fields is None
        if detect_output_fields is None:
            detect_output_fields = []
        elif len(detect_output_fields) == 0:
            detect_output_fields = list(self.df)

        nfailname = 'n_failures'
        nf = len(list(out_df))
        fails = (nf - out_df.sum(axis=1).astype(float)
                    - out_df.isnull().sum(axis=1).astype(float))
        out_df[nfailname] = fails.astype(int)
        n_failing_records = (fails > 0).astype(int).sum()
        n_passing_records = len(out_df) - n_failing_records

        if not detect_per_constraint:
            fnames = [name for name in list(out_df) if name != nfailname]
            out_df = out_df.drop(fnames, axis=1)

        if detect_in_place:
            for fname in list(out_df):
                newfield = out_df[fname]
                self.df[unique_column_name(self.df, fname)] = newfield

        if detect_output_fields:
            for fname in reversed(detect_output_fields):
                if fname in list(self.df):
                    out_df.insert(0, fname, self.df[fname])
                else:
                    raise Exception('DataFrame has no column %s' % fname)

        if interleave:
            out_df = self.interleave(out_df, orig_fields, nfailname)
#             if detect_in_place:  # does not work in place
#                 self.interleave(self.df, orig_fields, nfailname)

        if detect_outpath:
            index_is_trivial = is_pd_index_trivial(out_df)
            if output_is_feather:
                df_to_save = out_df
            else:
                df_to_save = convert_output_types(out_df, boolean_ints)
            if add_index:
                # Add Index or RowNumber columns to output CSV file (or
                # add appropriate columns to output feather file and reset
                # its index, because feather doesn't support MultiIndexes
                # and doesn't retain single indexes).
                #
                # TODO: If the feather file is going to be saved using
                #       pmmif's featherpmm, and if featherpmm were able to
                #       transparently retain indexes, then we wouldn't need
                #       to do that in this case (when featherpmm is set, and
                #       output_is_feather).
                indexes = []
                if output_is_feather or rownumber_is_index:
                    stem = 'Index' if rownumber_is_index else 'RowNumber'
                    if isinstance(df_to_save.index, pd.MultiIndex):
                        for i, level in enumerate(df_to_save.index.levels):
                            name = (df.index.names[i] if df.index.names
                                    else '%s_%d' % (stem, (i+1)))
                            pair = (unique_column_name(df_to_save, name),
                                    df_to_save.index.get_level_values(i))
                            indexes.append(pair)
                    else:
                        indexes.append((unique_column_name(df_to_save, stem),
                                        df_to_save.index))
                    df_to_save.reset_index(inplace=True, drop=True)
                else:
                    pair = (unique_column_name(df_to_save, 'RowNumber'),
                            pd.RangeIndex(1, len(df_to_save)+1))
                    indexes.append(pair)
                for name, index in reversed(indexes):
                    df_to_save.insert(0, name, index)
            if not detect_write_all:
                df_to_save = df_to_save[df_to_save[nfailname] > 0]
            save_df(df_to_save, detect_outpath, index=False)

        if not detect_write_all:
            out_df = out_df[out_df[nfailname] > 0]
        return Detection(out_df, n_passing_records, n_failing_records)

    def interleave(self, df, orig_fields, nfailname):
        if set(orig_fields) - set(list(df)):
            return df
            # Only interleave if all of the original fields
            # are in the output

        all_vfields = set(list(df)) - set(orig_fields) - set([nfailname])
        new_fields = []
        for f in orig_fields:
            new_fields.append(f)
            new_fields.extend(sorted([v for v in all_vfields
                                      if is_ver_field(v, f)]))
        new_fields.append(nfailname)
        if DEBUG and set(list(df)) != set(new_fields):
            print('list(df))', list(df), len(list(df)))
            print('new fields', new_fields, len(new_fields))
        assert set(list(df)) == set(new_fields)
        return df[new_fields]


class PandasConstraintVerifier(PandasConstraintCalculator,
                               PandasConstraintDetector,
                               BaseConstraintVerifier):
    """
    A :py:class:`PandasConstraintVerifier` object provides methods
    for verifying every type of constraint against a Pandas DataFrame.
    """
    def __init__(self, df, epsilon=None, type_checking=None):
        PandasConstraintCalculator.__init__(self, df)
        PandasConstraintDetector.__init__(self, df)
        BaseConstraintVerifier.__init__(self, epsilon=epsilon,
                                        type_checking=type_checking)

    def repair_field_types(self, constraints):
        # We sometimes haven't inferred the field types correctly for
        # the dataframe (e.g. if we read it from a csv file, "string"
        # fields might look like numeric ones, if they only contain digits).
        # We can try to use the constraint information to try to repair this,
        # but it's not always going to be successful.
        for c in self.df.columns.tolist():
            if c not in constraints:
                continue
            ser = self.df[c]
            try:
                ctype = constraints[c]['type'].value
                dtype = ser.dtype
                if ctype == 'string' and dtype != np.dtype('O'):
                    is_numeric = True
                    is_real = False
                    for limit in ('min', 'max'):
                        if limit in constraints[c]:
                            limitval = constraints[c][limit].value
                            if type(limitval) in (int, long_type, float):
                                if type(limitval) == float:
                                    is_real = True
                            else:
                                is_numeric = False
                                break
                    if is_numeric:
                        if is_real:
                            is_real = self.calc_non_integer_values_count(c) > 0
                        self.df.loc[ser.notnull(), c] = ser.astype(str)
                        if not is_real:
<<<<<<< HEAD
                            self.df[c] = self.df[c].str.replace('.0', '')
                elif ctype == 'bool' and 'int' in str(dtype).lower():
=======
                            self.df[c] = self.df[c].str.replace('.0', '',
                                                                regex=False)
                elif ctype == 'bool' and dtype == np.dtype('int64'):
                    self.df[c] = ser.astype(bool)
                elif ctype == 'bool' and dtype == np.dtype('int32'):
>>>>>>> b6371877
                    self.df[c] = ser.astype(bool)
            except Exception as e:
                print('%s: %s' % (e.__class__.__name__, str(e)))


class PandasVerification(Verification):
    """
    A :py:class:`PandasVerification` object adds a :py:meth:`to_frame()`
    method to a :py:class:`tdda.constraints.base.Verification` object.

    This allows the result of constraint verification to be converted to a
    Pandas DataFrame, including columns for the field (column) name,
    the numbers of passes and failures and boolean columns for each
    constraint, with values:

    - ``True``       --- if the constraint was satified for the column
    - ``False``      --- if column failed to satisfy the constraint
    - ``np.NaN``  --- if there was no constraint of this kind

    This Pandas-specific implementation of constraint verification also
    provides methods :py:meth:`to_frame` to get the overall verification
    result as as a Pandas DataFrame, and :py:meth:`detected` to get any
    detection results as a a Pandas DataFrame (if the verification has been
    run with in ``detect`` mode).
    """
    def __init__(self, *args, **kwargs):
        Verification.__init__(self, *args, **kwargs)

    def to_frame(self):
        """
        Converts object to a Pandas DataFrame.
        """
        return self.verification_to_dataframe(self)

    @staticmethod
    def verification_to_dataframe(ver):
        fields = ver.fields
        df = pd.DataFrame(OrderedDict((
            ('field', list(fields.keys())),
            ('failures', [v.failures for k, v in fields.items()]),
            ('passes', [v.passes for k, v in fields.items()]),
        )))
        kinds_used = set([])
        for field, constraints in fields.items():
            kinds_used = kinds_used.union(set(list(constraints.keys())))
        base_kinds = [k for k in STANDARD_FIELD_CONSTRAINTS if k in kinds_used]
        other_kinds = [k for k in kinds_used if not k in base_kinds]
        for kind in base_kinds + other_kinds:
            df[kind] = [fields[field].get(kind, np.nan) for field in fields]
        return df

    to_dataframe = to_frame


class PandasDetection(PandasVerification):
    """
    A :py:class:`PandasDetection` object adds a :py:meth:`detected()`
    method to a :py:class:`PandasVerification` object.

    This allows the Pandas DataFrame resulting from constraint detection
    to be made available.

    The object also provides properties `n_passing_records` and
    `n_failing_records`, recording how many records passed and failed
    the detection process.
    """
    def __init__(self, *args, **kwargs):
        PandasVerification.__init__(self, *args, **kwargs)

    def detected(self):
        """
        Returns a Pandas DataFrame containing the detection results.

        If there are no failing records, and the detection was not run
        with the `write_all` flag set, then ``None`` is returned.
        """
        return self.detection.obj if self.detection else None


class PandasConstraintDiscoverer(PandasConstraintCalculator,
                                 BaseConstraintDiscoverer):
    """
    A :py:class:`PandasConstraintDiscoverer` object is used to discover
    constraints on a Pandas DataFrame.
    """
    def __init__(self, df, inc_rex=False):
        PandasConstraintCalculator.__init__(self, df)
        BaseConstraintDiscoverer.__init__(self, inc_rex=inc_rex)


def pandas_types_compatible(x, y, colname=None):
    """
    Returns boolean indicating whether the coarse_type of *x* and *y* are
    the same, for scalar values.

    If *colname* is provided, and the check fails, a warning is issued
    to stderr.
    """
    ok = pandas_coarse_type(x) == pandas_coarse_type(y)
    if not ok and colname:
        print('Warning: Failing incompatible types constraint for field %s '
              'of type %s.\n(Constraint value %s of type %s.)'
              % (colname, type(x), y, type(y)), file=sys.stderr)
    return ok


def pandas_coarse_type(x):
    """
    Returns the TDDA coarse type of *x*, a scalar value.
    The coarse types combine ``bool``, ``int`` and ``real`` into ``number``.

    Obviously, some people will dislike treating booleans as numbers.
    But it is necessary here.
    """
    t = pandas_tdda_type(x)
    return 'number' if t in ('bool', 'int', 'real') else t


def pandas_tdda_type(x):
    """
    Returns the TDDA type of a column.

    Basic TDDA types are one of 'bool', 'int', 'real', 'string' or 'date'.

    If *x* is ``None`` or something Pandas classes as null, 'null' is returned.

    If *x* is not recognized as one of these, 'other' is returned.
    """
    if type(x) == str:
        return 'string'
    dt = getattr(x, 'dtype', None)
    if dt == np.dtype('O'):
        # objects could be either strings or booleans-with-nulls or dates
        for v in x:
            if type(v) in (bool, np.bool_):
                return 'bool'
            elif type(v) in (unicode_string, byte_string):
                return 'string'
            elif isinstance(v, datetime.datetime):
                return 'date'
            elif isinstance(v, datetime.date):
                return 'date'
        # if it was all null, there's no way to tell its type, so say string
        return 'string'
    dts = str(dt).lower()
    if type(x) == bool or 'bool' in dts:
        return 'bool'
    if type(x) in (int, long_type) or 'int' in dts:
        return 'int'
    if type(x) == float or 'float' in dts:
        return 'real'
    if ('date' in dts
                or isinstance(x, datetime.datetime)
                or isinstance(x, datetime.date)
                or isinstance(x, pandas_Timestamp)):
        return 'date'
    if x is None:
        return 'null'
    null = pd.isnull(x)
    if hasattr(null, 'size'):
        null = False  # pd.isnull returned an array
    if (not isinstance(x, pd.core.series.Series) and null):
        return 'null'
    # Everything else is other, for now, including compound types,
    return 'other'


def verify_df(df, constraints_path, epsilon=None, type_checking=None,
              repair=True, report='all', **kwargs):
    """
    Verify that (i.e. check whether) the Pandas DataFrame provided
    satisfies the constraints in the JSON ``.tdda`` file provided.

    Mandatory Inputs:

        *df*:
                            A Pandas DataFrame, to be checked.

        *constraints_path*:
                            The path to a JSON ``.tdda`` file (possibly
                            generated by the discover_df function, below)
                            containing constraints to be checked.
                            Or, alternatively, an in-memory dictionary
                            containing the structured contents of a ``.tdda``
                            file.

    Optional Inputs:

        *epsilon*:
                            When checking minimum and maximum values
                            for numeric fields, this provides a
                            tolerance. The tolerance is a proportion
                            of the constraint value by which the
                            constraint can be exceeded without causing
                            a constraint violation to be issued.

                            For example, with epsilon set to 0.01 (i.e. 1%),
                            values can be up to 1% larger than a max constraint
                            without generating constraint failure,
                            and minimum values can be up to 1% smaller
                            that the minimum constraint value without
                            generating a constraint failure. (These
                            are modified, as appropriate, for negative
                            values.)

                            If not specified, an *epsilon* of 0 is used,
                            so there is no tolerance.


                            NOTE: A consequence of the fact that these
                            are proportionate is that min/max values
                            of zero do not have any tolerance, i.e.
                            the wrong sign always generates a failure.

        *type_checking*:
                            ``strict`` or ``sloppy``.
                            Because Pandas silently, routinely and
                            automatically "promotes" integer and boolean
                            columns to reals and objects respectively
                            if they contain nulls, strict type checking
                            can be problematical in Pandas. For this reason,
                            ``type_checking`` defaults to ``sloppy``, meaning
                            that type changes that could plausibly be
                            attributed to Pandas type promotion will not
                            generate constraint values.

                            If this is set to strict, a Pandas ``float``
                            column ``c`` will only be allowed to satisfy a
                            an ``int`` type constraint if::

                                c.dropnulls().astype(int) == c.dropnulls()

                            Similarly, Object fields will satisfy a
                            ``bool`` constraint only if::

                                c.dropnulls().astype(bool) == c.dropnulls()

        *repair*:
                            A boolean to specify whether to try to use the
                            information in the constraints to attempt to
                            repair potentially-incorrect type inferrences
                            made when constructing the dataframe. When the
                            dataframe has been loaded from a .csv file, this
                            can often be useful (but should not be used with
                            dataframes that have come from a more reliable
                            source).

        *report*:
                            ``all`` or ``fields``.
                            This controls the behaviour of the
                            :py:meth:`~tdda.constraints.pd.constraints.PandasVerification.__str__` method on
                            the resulting :py:class:`~tdda.constraints.pd.constraints.PandasVerification`
                            object (but not its content).

                            The default is ``all``, which means that
                            all fields are shown, together with the
                            verification status of each constraint
                            for that field.

                            If report is set to ``fields``, only fields for
                            which at least one constraint failed are shown.

    Returns:

        :py:class:`~tdda.constraints.pd.constraints.PandasVerification` object.

        This object has attributes:

        - *passes*      --- Number of passing constriants
        - *failures*    --- Number of failing constraints

        It also has a :py:meth:`~tdda.constraints.pd.constraints.PandasVerification.to_frame()` method for
        converting the results of the verification to a Pandas DataFrame,
        and a :py:meth:`~tdda.constraints.pd.constraints.PandasVerification.__str__` method to print
        both the detailed and summary results of the verification.

    Example usage::

        import pandas as pd
        from tdda.constraints import verify_df

        df = pd.DataFrame({'a': [0, 1, 2, 10, np.NaN],
                           'b': ['one', 'one', 'two', 'three', np.NaN]})
        v = verify_df(df, 'example_constraints.tdda')

        print('Constraints passing: %d\\n' % v.passes)
        print('Constraints failing: %d\\n' % v.failures)
        print(str(v))
        print(v.to_frame())

    See *simple_verification.py* in the :ref:`constraint_examples`
    for a slightly fuller example.

    """
    pdv = PandasConstraintVerifier(df, epsilon=epsilon,
                                   type_checking=type_checking)
    if isinstance(constraints_path, dict):
        constraints = DatasetConstraints()
        constraints.initialize_from_dict(native_definite(constraints_path))
    else:
        constraints = DatasetConstraints(loadpath=constraints_path)
    if repair:
        pdv.repair_field_types(constraints)
    return pdv.verify(constraints,
                      VerificationClass=PandasVerification,
                      report=report, **kwargs)


def detect_df(df, constraints_path, epsilon=None, type_checking=None,
              outpath=None, write_all=False, per_constraint=False,
              output_fields=None, index=False, in_place=False,
              rownumber_is_index=True, boolean_ints=False,
              repair=True, report='records',
              **kwargs):
    """
    Check the records from the Pandas DataFrame provided, to detect
    records that fail any of the constraints in the JSON ``.tdda`` file
    provided. This is anomaly detection.

    Mandatory Inputs:

        *df*:
                            A Pandas DataFrame, to be checked.

        *constraints_path*:
                            The path to a JSON ``.tdda`` file (possibly
                            generated by the discover_df function, below)
                            containing constraints to be checked.
                            Or, alternatively, an in-memory dictionary
                            containing the structured contents of a ``.tdda``
                            file.

    Optional Inputs:

        *epsilon*:
                            When checking minimum and maximum values
                            for numeric fields, this provides a
                            tolerance. The tolerance is a proportion
                            of the constraint value by which the
                            constraint can be exceeded without causing
                            a constraint violation to be issued.

                            For example, with epsilon set to 0.01 (i.e. 1%),
                            values can be up to 1% larger than a max constraint
                            without generating constraint failure,
                            and minimum values can be up to 1% smaller
                            that the minimum constraint value without
                            generating a constraint failure. (These
                            are modified, as appropriate, for negative
                            values.)

                            If not specified, an *epsilon* of 0 is used,
                            so there is no tolerance.


                            NOTE: A consequence of the fact that these
                            are proportionate is that min/max values
                            of zero do not have any tolerance, i.e.
                            the wrong sign always generates a failure.

        *type_checking*:
                            ``strict`` or ``sloppy``.
                            Because Pandas silently, routinely and
                            automatically "promotes" integer and boolean
                            columns to reals and objects respectively
                            if they contain nulls, strict type checking
                            can be problematical in Pandas. For this reason,
                            ``type_checking`` defaults to ``sloppy``, meaning
                            that type changes that could plausibly be
                            attributed to Pandas type promotion will not
                            generate constraint values.

                            If this is set to strict, a Pandas ``float``
                            column ``c`` will only be allowed to satisfy a
                            an ``int`` type constraint if::

                                c.dropnulls().astype(int) == c.dropnulls()

                            Similarly, Object fields will satisfy a
                            ``bool`` constraint only if::

                                c.dropnulls().astype(bool) == c.dropnulls()

        *outpath*:
                            This specifies that the verification process
                            should detect records that violate any constraints,
                            and write them out to this CSV (or feather) file.

                            By default, only failing records are written out
                            to file, but this can be overridden with the
                            ``write_all`` parameter.

                            By default, the columns in the detection output
                            file will be a boolean ``ok`` field for each
                            constraint on each field, an and ``n_failures``
                            field containing the total number of constraints
                            that failed for each row.  This behavious can be
                            overridden with the ``per_constraint``,
                            ``output_fields`` and ``index`` parameters.

        *write_all*:
                            Include passing records in the detection output
                            file when detecting.

        *per_constraint*:
                            Write one column per failing constraint, as well
                            as the ``n_failures`` total.

        *output_fields*:
                            Specify original columns to write out when detecting.

                            If passed in as an empty list (rather than None),
                            all original columns will be included.

        *index*:
                            Boolean to specify whether to include a row-number
                            index in the output file when detecting.

                            This is automatically enabled if no output field
                            names are specified.

                            Rows are numbered from 0.

        *in_place*:
                            Detect failing constraints by adding columns to
                            the input DataFrame.

                            If ``outpath`` is also specified, then
                            failing records will also be written to file.

        *rownumber_is_index*:
                            ``False`` if the DataFrame originated from a CSV
                            file (and therefore any detection output file
                            should refer to row numbers from the file, rather
                            than items from the DataFrame index).

        *boolean_ints*:
                            If ``True``, write out all boolean values to
                            CSV file as integers (1 for true, and 0 for
                            false), rather than as ``true`` and ``false``
                            values.

        *repair*:
                            A boolean to specify whether to try to use the
                            information in the constraints to attempt to
                            repair potentially-incorrect type inferrences
                            made when constructing the dataframe. When the
                            dataframe has been loaded from a .csv file, this
                            can often be useful (but should not be used with
                            dataframes that have come from a more reliable
                            source).

    The *report* parameter from :py:func:`verify_df` can also be
    used, in which case a verification report will also be produced in
    addition to the detection results.

    Returns:

        :py:class:`~tdda.constraints.pd.constraints.PandasDetection` object.

        This object has a :py:meth:`~PandasDetection.detected()` method
        for obtaining the Pandas DataFrame containing the detection
        results.

    Example usage::

        import pandas as pd
        from tdda.constraints import detect_df

        df = pd.DataFrame({'a': [0, 1, 2, 10, np.NaN],
                           'b': ['one', 'one', 'two', 'three', np.NaN]})
        v = detect_df(df, 'example_constraints.tdda')
        detection_df = v.detected()
        print(detection_df.to_string())

    """
    pdv = PandasConstraintVerifier(df, epsilon=epsilon,
                                   type_checking=type_checking)
    if isinstance(constraints_path, dict):
        constraints = DatasetConstraints()
        constraints.initialize_from_dict(native_definite(constraints_path))
    else:
        constraints = DatasetConstraints(loadpath=constraints_path)
    if repair:
        pdv.repair_field_types(constraints)
    return pdv.detect(constraints, VerificationClass=PandasDetection,
                      outpath=outpath, write_all=write_all,
                      per_constraint=per_constraint,
                      output_fields=output_fields, index=index,
                      in_place=in_place,
                      rownumber_is_index=rownumber_is_index,
                      boolean_ints=boolean_ints,
                      report=report, **kwargs)


def discover_df(df, inc_rex=False, df_path=None):
    """
    Automatically discover potentially useful constraints that characterize
    the Pandas DataFrame provided.

    Input:

        *df*:
            any Pandas DataFrame.

        *inc_rex*:
            If ``True``, include discovery of regular expressions
            for string fields, using rexpy (default: ``False``).

        *df_path*:
            The path from which the dataframe was loaded, if any.

    Possible return values:

    -  :py:class:`~tdda.constraints.base.DatasetConstraints` object
    -  ``None``    --- (if no constraints were found).

    This function goes through each column in the DataFrame and, where
    appropriate, generates constraints that describe (and are satisified
    by) this dataframe.

    Assuming it generates at least one constraint for at least one field
    it returns a :py:class:`tdda.constraints.base.DatasetConstraints` object.

    This includes a ``fields`` attribute, keyed on the column name.

    The returned :py:class:`~tdda.constraints.base.DatasetConstraints` object
    includes a :py:meth:`~tdda.constraints.base.DatasetContraints.to_json`
    method, which converts the constraints into JSON for saving as a tdda
    constraints file. By convention, such JSON files use a ``.tdda``
    extension.

    The JSON constraints file can be used to check whether other datasets
    also satisfy the constraints.

    The kinds of constraints (potentially) generated for each field (column)
    are:

        ``type``:
                the (coarse, TDDA) type of the field. One of
                ``bool``, ``int``, ``real``, ``string`` or ``date``.


        ``min``:
                for non-string fields, the minimum value in the column.
                Not generated for all-null columns.

        ``max``:
                for non-string fields, the maximum value in the column.
                Not generated for all-null columns.

        ``min_length``:
                For string fields, the length of the shortest string(s)
                in the field. N.B. In Python2, this assumes the strings
                are encoded in UTF-8, and an error may occur if this is
                not the case. String length counts unicode characters,
                not bytes.

        ``max_length``:
                For string fields, the length of the longest string(s)
                in the field.  N.B. In Python2, this assumes the strings
                are encoded in UTF-8, and an error may occur if this is
                not the case. String length counts unicode characters,
                not bytes.

        ``sign``:
                If all the values in a numeric field have consistent sign,
                a sign constraint will be written with a value chosen from:

                - ``positive``     --- For all values ``v`` in field: ``v > 0``
                - ``non-negative`` --- For all values ``v`` in field: ``v >= 0``
                - ``zero``         --- For all values ``v`` in field: ``v == 0``
                - ``non-positive`` --- For all values ``v`` in field: ``v <= 0``
                - ``negative``     --- For all values ``v`` in field: ``v < 0``
                - ``null``         --- For all values ``v`` in field: ``v is null``

        ``max_nulls``:
                The maximum number of nulls allowed in the field.

                - If the field has no nulls, a constraint
                  will be written with ``max_nulls`` set to zero.
                - If the field has a single null, a constraint will
                  be written with ``max_nulls`` set to one.
                - If the field has more than 1 null, no constraint
                  will be generated.

        ``no_duplicates``:
                For string fields (only, for now), if every
                non-null value in the field is different,
                this constraint will be generated (with value ``True``);
                otherwise no constraint will be generated. So this constraint
                indicates that all the **non-null** values in a string
                field are distinct (unique).

        ``allowed_values``:
                 For string fields only, if there are
                 :py:const:`MAX_CATEGORIES` or fewer distinct string
                 values in the dataframe, an AllowedValues constraint
                 listing them will be generated.
                 :py:const:`MAX_CATEGORIES` is currently "hard-wired" to 20.

        ``rex``:
                 For string fields only, a list of regular expressions
                 where each value in the dataframe is expected to match
                 at least one of the expressions.

    Example usage::

        import pandas as pd
        from tdda.constraints import discover_df

        df = pd.DataFrame({'a': [1, 2, 3], 'b': ['one', 'two', np.NaN]})
        constraints = discover_df(df)
        with open('example_constraints.tdda', 'w') as f:
            f.write(constraints.to_json())

    See *simple_generation.py* in the :ref:`constraint_examples`
    for a slightly fuller example.

    """
    disco = PandasConstraintDiscoverer(df, inc_rex=inc_rex)
    constraints = disco.discover()
    if constraints:
        constraints.set_dates_user_host_creator()
        constraints.set_source(df_path)
        constraints.set_stats(n_records=len(df), n_selected=len(df))
    return constraints


def file_format(path):
    if isinstance(path, StringIO):
        return 'csv'
    else:
        parts = os.path.splitext(path)
        return ('feather' if len(parts) > 1 and parts[1] == '.feather'
                          else 'csv')


def load_df(path):
    if file_format(path) != 'feather':
        return default_csv_loader(path)
    elif featherpmm and feather:
        ds = featherpmm.read_dataframe(path)
        return ds.df
    elif feather:
        return feather.read_dataframe(path)
    else:
        raise Exception('The Python feather module is not installed.\n'
                        'Use:\n    pip install feather-format\n'
                        'to add capability.\n')


def save_df(df, path, index=False):
    if path == '-' or path is None:
        print(default_csv_writer(df, None, index=index))
    elif file_format(path) != 'feather':
        default_csv_writer(df, path, index=index)
    elif featherpmm and feather:
        featherpmm.write_dataframe(featherpmm.Dataset(df, name='verification'),
                                   path)
    elif feather:
        feather.write_dataframe(df, path)
    else:
        raise Exception('The Python feather module is not installed.\n'
                        'Use:\n    pip install feather-format\n'
                        'to add capability.\n')


def unique_column_name(df, name):
    """
    Generate a column name that is not already present in the dataframe.
    """
    i = 1
    newname = name
    while newname in list(df):
        i += 1
        newname = '%s_%d' % (name, i)
    return newname


def detection_field(column, expr, default=None):
    """
    Construct a field for a detection result
    """
    default_value = (np.nan if default is None
                            else (np.ones(len(column)) * default))
    return np.where(pd.isnull(column), default_value, expr.astype('O'))


def convert_output_types(df, boolean_ints):
    """
    Construct a new DataFrame with boolean values mapped to appropriate
    string equivalents (usually "true" and "false", but optionally "1" and
    "0")
    """
    newdf = pd.DataFrame(index=df.index)
    trueval = '1' if boolean_ints else 'true'
    falseval = '0' if boolean_ints else 'false'
    pandas_true_values = (True, np.bool_(True))
    pandas_false_values = (True, np.bool_(False))
    for col in list(df):
        c = df[col]
        if c.dtype in (np.dtype('O'), np.dtype(bool)):
            newdf[col] = [(trueval if v in pandas_true_values
                           else falseval if v in pandas_false_values
                           else v) for v in c]
        else:
            newdf[col] = c
    return newdf


def is_pd_index_trivial(df):
    """
    Is this a trivial Pandas index (starting at 0, monotonic with no dups)?
    """
    if not isinstance(df.index, pd.RangeIndex):
        return False
    if not df.index.is_monotonic_increasing:
        return False
    if df.index.has_duplicates:
        return False
    if df.index.start != 0:
        return False
    return True


def df_fuzzy_gt(a, b, epsilon):
    """
    Returns a >~ b (a is greater than or approximately equal to b)

    At the moment, this simply reduces b by 1% if it is positive,
    and makes it 1% more negative if it is negative.
    """
    return (a >= b) | (a >= fuzz_down(b, epsilon))


def df_fuzzy_lt(a, b, epsilon):
    """
    Returns a <~ b (a is less than or approximately equal to b)

    At the moment, this increases b by 1% if it is positive,
    and makes it 1% less negative if it is negative.
    """
    return (a <= b) | (a <= fuzz_up(b, epsilon))


def is_ver_field(v, f):
    """Test whether v is a verification field for original field f"""
    L = len(f)
    if v[:L + 1] != f + '_':
        return False  # didn't start with f

    v = v[L + 1:]
    has_digits = False
    while v and v[-1].isdigit():  # remove any trailing (disambiguation) digits
        v = v[:-1]
        has_digits = True
    if has_digits:
        if not v.endswith('_'):  # was only disamb. if ended _ddd
            return False
        v = v[:-1]    # remove the underscore

    if not v.endswith('_ok'):
        return False

    v = v[:-3]
    return v in STANDARD_CONSTRAINT_SUFFIXES


def verification_field(col, ctype):
    return '%s_%s_ok' % (col, CONSTRAINT_SUFFIX_MAP[ctype])


# for backwards compatibility (old name for function)
discover_constraints = discover_df
<|MERGE_RESOLUTION|>--- conflicted
+++ resolved
@@ -484,16 +484,9 @@
                             is_real = self.calc_non_integer_values_count(c) > 0
                         self.df.loc[ser.notnull(), c] = ser.astype(str)
                         if not is_real:
-<<<<<<< HEAD
-                            self.df[c] = self.df[c].str.replace('.0', '')
-                elif ctype == 'bool' and 'int' in str(dtype).lower():
-=======
                             self.df[c] = self.df[c].str.replace('.0', '',
                                                                 regex=False)
-                elif ctype == 'bool' and dtype == np.dtype('int64'):
-                    self.df[c] = ser.astype(bool)
-                elif ctype == 'bool' and dtype == np.dtype('int32'):
->>>>>>> b6371877
+                elif ctype == 'bool' and str(dtype).lower().startswith('int'):
                     self.df[c] = ser.astype(bool)
             except Exception as e:
                 print('%s: %s' % (e.__class__.__name__, str(e)))
