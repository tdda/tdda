--- conflicted
+++ resolved
@@ -747,11 +747,7 @@
 
     def test_re_pqs_id_with_dash(self):
         iids = ['123-AB-321', '12-AB-4321', '', None, '321-BA-123']
-<<<<<<< HEAD
-        rexes = [r'^$', r'^[0-9]{2,3}[A-Z\-][A-Z]{2}[A-Z\-][0-9]{3,4}$']
-=======
-        rexes = [r'^$', r'^\d{2,3}[A-Z-][A-Z]{2}[A-Z-]\d{3,4}$']
->>>>>>> eec7a101
+        rexes = [r'^$', r'^[0-9]{2,3}[A-Z-][A-Z]{2}[A-Z-][0-9]{3,4}$']
         x = extract(iids, extra_letters='-')
         self.check_result(x, rexes, iids)
         self.assertTrue(all(any(re.match(rex, x) for rex in rexes)
@@ -958,27 +954,15 @@
         r = extract(self.tels3, as_object=True)
         self.assertEqual(r.warnings, [])
         self.assertEqual(r.results.refrags,
-<<<<<<< HEAD
                          [[(u'[0-9]{4}', True),
-                           (u'[\\-\\.]', False),
+                           (u'[.-]', False),
                            (u'[0-9]{3}', True),
-                           (u'[\\-\\.]', False),
+                           (u'[.-]', False),
                             (u'[0-9]{4}', True),
                           ]])
         self.check_result(r.results.rex,
-                          [r'^[0-9]{4}[\-\.][0-9]{3}[\-\.][0-9]{4}$'],
+                          [r'^[0-9]{4}[.-][0-9]{3}[.-][0-9]{4}$'],
                           self.tels3)
-=======
-                         [[(u'\\d{4}', True),
-                           (u'[.-]', False),
-                           (u'\\d{3}', True),
-                           (u'[.-]', False),
-                            (u'\\d{4}', True),
-                          ]])
-        R = r'^\d{4}[.-]\d{3}[.-]\d{4}$'
-        self.check_result(r.results.rex, [R], self.tels3)
-        self.assertTrue(all(re.match(R, x) for x in self.tels3))
->>>>>>> eec7a101
 
     tels4 = [
         '222-678-8834',
@@ -1016,19 +1000,11 @@
         tels = self.tels1 + self.tels2 + self.tels3 + self.tels4 + self.tels5
         x = extract(tels)
         rexes = [
-<<<<<<< HEAD
             r'^[0-9]{3} [0-9]{3} [0-9]{4}$',
-            r'^[0-9]{3,4}[\-\.][0-9]{3}[\-\.][0-9]{4}$',
+            r'^[0-9]{3,4}[.-][0-9]{3}[.-][0-9]{4}$',
             r'^\([0-9]{3,4}\) [0-9]{3,4} [0-9]{4}$',
             r'^1 [0-9]{3} [0-9]{3} [0-9]{4}$',
             r'^\+[0-9]{1,2} [0-9]{2,3} [0-9]{3,4} [0-9]{4}$',
-=======
-            r'^\d{3} \d{3} \d{4}$',
-            r'^\d{3,4}[.-]\d{3}[.-]\d{4}$',
-            r'^\(\d{3,4}\) \d{3,4} \d{4}$',
-            r'^1 \d{3} \d{3} \d{4}$',
-            r'^\+\d{1,2} \d{2,3} \d{3,4} \d{4}$',
->>>>>>> eec7a101
         ]
         self.check_result(x, rexes, tels)
         self.assertTrue(all(any(re.match(rex, x) for rex in rexes)
@@ -1642,13 +1618,9 @@
 
     def testmflag(self):
         patterns = ('a.1', 'b_2', 'c-3')
-<<<<<<< HEAD
-        expected = ['^c\-3$', r'^([a-z])([A-Z\._])([0-9])$']
-=======
         R1 = '^c\-3$'
-        R2 = r'^([a-z])([A-Z_.])(\d)$'
+        R2 = r'^([a-z])([A-Z_.])([0-9])$'
         expected = [R1, R2]
->>>>>>> eec7a101
         r = extract(patterns, tag=True, extra_letters='._')
         self.assertEqual(r, expected)
         self.assertIsNotNone(re.match(R2, 'a.1'))
