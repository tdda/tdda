# -*- coding: utf-8 -*-

"""
Usage::

    rexpy [FLAGS] [input file [output file]]

If input file is provided, it should contain one string per line;
otherwise lines will be read from standard input.

If output file is provided, regular expressions found will be written
to that (one per line); otherwise they will be printed.

FLAGS are optional flags. Currently::

  -h, --header      Discard first line, as a header.

  -?, --help        Print this usage information and exit (without error)

  -g, --group       Generate capture groups for each variable fragment
                    of each regular expression generated, i.e. surround
                    variable components with parentheses
                        e.g.     '^([A-Z]+)\-([0-9]+)$'
                        becomes  '^[A-Z]+\-[0-9]+$'

  -q, --quote       Display the resulting regular expressions as
                    double-quoted, escaped strings, in a form broadly
                    suitable for use in Unix shells, JSON, and string
                    literals in many programming languages.
                        e.g.     ^[A-Z]+\-[0-9]+$
                        becomes  "^[A-Z]+\\-[0-9]+$"

  --portable        Product maximally portable regular expressions
                    (e.g. [0-9] rather than \d). (This is the default.)

  --grep            Same as --portable

  --java            Produce Java-style regular expressions (e.g. \p{Digit})

  --posix           Produce posix-compilant regular expressions
                    (e.g. [[:digit:]] rather than \d).

  --perl            Produce Perl-style regular expressions (e.g. \d)

  -u, --underscore  Allow underscore to be treated as a letter.
                    Mostly useful for matching identifiers
                    Also allow -_.

  -d, --dot         Allow dot to be treated as a letter.
                    Mostly useful for matching identifiers.
                    Also -. --period.

  -m, --minus       Allow minus to be treated as a letter.
                    Mostly useful for matching identifiers.
                    Also --hyphen or --dash.

  -v, --version     Print the version number.

  -V, --verbose     Set verbosity level to 1

  -VV, --Verbose    Set verbosity level to 2

  -vlf, --variable  Use variable length fragments

  -flf, --fixed     Use fixed length fragments

Python API
----------

The :py:mod:`tdda.rexpy.rexpy` module also provides a Python API, to allow
discovery of regular expressions to be incorporated into other Python
programs.

"""

from __future__ import division
from __future__ import print_function
from __future__ import absolute_import
from __future__ import unicode_literals

import random
import re
import string
import sys

from array import array
from collections import Counter, defaultdict, namedtuple, OrderedDict
from pprint import pprint

from tdda import __version__

isPython2 = sys.version_info[0] < 3
str_type = unicode if isPython2 else str
bytes_type = str if isPython2 else bytes
INT_ARRAY = b'i' if sys.version_info[0] < 3 else 'i'
UNESCAPES = '''!"%',/:;<=>@_` '''
<<<<<<< HEAD
=======

>>>>>>> eb942266

USAGE = re.sub(r'^(.*)Python API.*$', '', __doc__.replace('Usage::', 'Usage:'))

MIN_MERGE_SIMILARITY = 0.5
TERMINATE = True  # False

N_ALIGNMENT_LEVELS = 1

MAX_GROUPS = 99   # re library fails with AssertionError:
                  # sorry, but this version only supports 100 named groups
                  # if you have too many groups.
                  # Looks like actual limit might be 99, not 100...

MAX_VRLE_RANGE = 2  # Meaning that it will only produce patterns like
                    # x{m,n} when n - m ≤ 2

VARIABLE_LENGTH_FRAGS = False
VERBOSITY = 0

MAX_PATTERNS = None
MIN_DIFF_STRINGS_PER_PATTERN = 1
MIN_STRINGS_PER_PATTERN = 1

USE_SAMPLING = True

VERBOSITY = 0
RE_FLAGS = re.UNICODE | re.DOTALL

DIALECTS = ['perl']

class Size(object):
    def __init__(self, **kwargs):
        self.use_sampling = nvl(kwargs.get('use_sampling', USE_SAMPLING),
                                USE_SAMPLING)
        do_all = kwargs.get('do_all')
        if do_all is None:
            if self.use_sampling:
                do_all = 100             # Use all examples up to this many
            else:
                do_all = 100000000       # Use all examples up to this many
        self.do_all = do_all
        self.do_all_exceptions = 4000    # Add in all failures up to this many
        self.n_per_length = 64           # When sampling, use this many
                                         # of each length
        self.max_sampled_attempts = 2    # Give up and use all after this many
                                         # sampled attempts

        self.max_punc_in_group = 5
        self.max_strings_in_group = 10
        for (k, v) in kwargs.items():
            if k in self.__dict__:
                if v is None and k not in ('use_sampling', 'do_all'):
                    raise Exception('Bad null value for parameter %s to Size.'
                                    % k)
                else:
                    self.__dict__[k] = v
            else:
                raise Exception('Unknown parameter to Size: "%s" % k')



nCalls = 0
memo = {}
def cre(rex):
    """
    Compiled regular expression
    Memoized implementation.
    """
    global nCalls, memo
    nCalls += 1
    c = memo.get(rex)
    if c:
        return c
    else:
        memo[rex] = c = re.compile(rex, RE_FLAGS)
        return c


def terminated_cre(expr):
    return cre('^%s$' % expr)


def terminated_re(expr):
    return '^%s$' % expr


if TERMINATE:
    poss_term_cre = terminated_cre
    poss_term_re = terminated_re
else:
    def poss_term_re(expr):
        return expr

    def poss_term_cre(expr):
        return cre(expr)


class CODE(object):
    ANY = '?'
    PUNC = '.'


class Category(object):
    def __init__(self, name, code, re_string):
        self.name = name
        self.code = code
        self.re_string = re_string
        self.re_single = poss_term_cre(re_string)
        self.re_multiple = poss_term_cre(re_string + '+')

    def set(self, rex):
        self.re_string = rex


UNICHRS = True  # controls whether to include a unicode letter class
UNIC = 'Ḉ'  # K
COARSEST_ALPHANUMERIC_CODE = UNIC if UNICHRS else 'C'

DIALECTS = [
    'grep',
    'java',
    'perl',
    'portable',
    'posix',
]

DEFAULT_DIALECT = 'portable'


class Categories(object):
    escapableCodes = '.*?'
    def __init__(self, extra_letters=None, full_escape=False, dialect=None):
        if extra_letters:
            assert all(L in '_.-' for L in extra_letters)   # For now
            extra_letters = ''.join(e for e in '_.-'
                                    if e in extra_letters)  # Force '-' to end
            el_re = extra_letters
            el_re_exc = '' if '_' in extra_letters else '_'
        else:
            el_re = ''
            el_re_exc = '_'
        el_re_inc = (extra_letters or '').replace('_', '')
        punctuation = self.PunctuationChars(el_re)
        self.dialect = dialect
        self.extra_letters = extra_letters or ''
        self.full_escape = full_escape
        self.LETTER = Category('LETTER', 'A', '[A-Z]')
        self.letter = Category('letter', 'a', '[a-z]')
        self.Letter = Category('Letter', 'L', '[A-Za-z]')
        self.ULetter = Category('ULetter', 'Ḹ', r'[^\W0-9_]')
        if extra_letters:
            self.LETTER_ = Category('LETTER_', 'B', '[A-Z%s]' % el_re)
            self.letter_ = Category('letter_', 'b', '[a-z%s]' % el_re)
            self.Letter_ = Category('Letter_', 'M', '[A-Za-z%s]' % el_re)
            if extra_letters == '_':
                self.ULetter_ = Category('ULetter_', 'Ṃ', r'[^\W0-9]')
            else:
                p = u_alpha_numeric_re(el_re_inc, el_re_exc, digits=False,
                                       dialect=dialect)
                self.ULetter_ = Category('ULetter_', 'Ṃ', p)

            ExtraLetterGroups = ['LETTER_', 'letter_', 'Letter_'] + (
                                    ['ULetter_'] if  UNICHRS else []
                                )
        else:
            self.ULetter_ = Category('ULetter_', 'Ṃ', r'[^\W0-9_]')
            ExtraLetterGroups = []
        self.Digit = Category('Digit', 'D', r'\d')
        self.hex = Category('hex', 'h', '[0-9a-f]')
        self.HEX = Category('HEX', 'H', '[0-9A-F]')
        self.Hex = Category('Hex', 'X', '[0-9a-fA-F]')
        self.ALPHANUMERIC = Category('ALPHANUMERIC', 'N', '[A-Z0-9%s]' % el_re)
        self.alphanumeric = Category('alphanumeric', 'n', '[a-z0-9%s]' % el_re)
        self.AlphaNumeric = Category('AlphaNumeric', 'C',
                                     '[A-Za-z0-9%s]' % el_re)
        self.UAlphaNumeric = Category('UAlphaNumeric', 'Ḉ',
                                      u_alpha_numeric_re(el_re_inc, el_re_exc,
                                                         dialect=dialect))
        self.Whitespace = Category('Whitespace', ' ', r'\s')
        self.Punctuation = Category('Punctuation', CODE.PUNC,
                                    escaped_bracket(punctuation,
                                                    dialect=dialect))

        self.Other = Category('Other', '*', r'[^!-~\s]')
        self.Any = Category('Any', CODE.ANY, '.')

        self.SpecificCoarseCats = [self.UAlphaNumeric if UNICHRS
                                                      else self.AlphaNumeric,
                                   self.Whitespace,
                                   self.Punctuation]
        self.AllCoarseCats = self.SpecificCoarseCats + [self.Other]
        self.IncreasinglyGeneralAlphanumerics = [
            'Digit',
            'LETTER', 'letter', 'Letter',
        ] + (
            ['ULetter'] if UNICHRS else []
        ) + ExtraLetterGroups + [
            'HEX', 'hex', 'Hex',
            'ALPHANUMERIC', 'alphanumeric', 'AlphaNumeric',
        ] + (
            ['UAlphaNumeric'] if UNICHRS else []

        )
        if dialect and dialect != 'perl':
            self.adapt_for_output(dialect, el_re)

    def PunctuationChars(self, el_re):
        specials = re.compile(r'[A-Za-z0-9\s%s]' % el_re, RE_FLAGS)
        return [chr(c) for c in range(32, 127) if not re.match(specials,
                                                               chr(c))]


    def build_cat_map(self):
        """
        Lazily builds (on first use) mapping from single-character category
        codes to Category Objects, stores in self.code2cat, which is used
        by __getitem__. e.g.

            'N' --> self.ALPHANUMERIC
            'X' --> self.Hex
        """
        self.code2cat = {}
        for k in self.__dict__:
            cat = self.__dict__[k]
            code = getattr(cat, 'code', None)
            if code:
                self.code2cat[code] = cat

    def __getitem__(self, k):
        if not hasattr(self, 'code2cat'):
            self.build_cat_map()
        return self.code2cat[k]

    @classmethod
    def escape_code(cls, code):
        return escape(code, full=False) if code in cls.escapableCodes else code

    def escape(self, s, full=None):
        return escape(s, full=self.full_escape if full is None else full)

    def adapt_for_output(self, dialect, el_re):
        """
        This converts the output regular expressions for each kind of
        fragment identified to one of the supported, dialects, as listed
        below.

        This is called at the very end of regular-expression generation,
        since not all dialects can be used internally for determining
        what patterns to generate.
        """
        if dialect in ('portable', 'grep'):
            self.Digit.set(r'[0-9]')
        elif dialect == 'posix':
            self.Digit.set(r'[[:digit:]]')

            self.letter.set(r'[[:lower:]]')
            self.LETTER.set(r'[[:upper:]]')
            self.Letter.set(r'[[:alpha:]]')
            self.ULetter.set(r'[[:alpha:]]')
            self.Hex.set(r'[[:xdigit:]]')
            self.Whitespace.set(r'[[:space:]]')
            if el_re:
                self.ALPHANUMERIC.set('[[:upper:][:digit:]%s]' % el_re)
                self.alphanumeric.set('[[:lower:][:digit:]%s]' % el_re)
                self.AlphaNumeric.set('[[:alnum:]%s]' % el_re)
                self.UAlphaNumeric.set('[[:alnum:]%s]' % el_re)
            else:
                self.Punctuation.set(r'[[:punct:]]')

        elif dialect == 'java':
            self.Digit.set(r'\p{Digit}')
            self.letter.set(r'\p{Lower}')
            self.LETTER.set(r'\p{Upper}')
            self.Letter.set(r'\p{Alpha}')
            self.ULetter.set(r'\p{Alpha}')
            self.Hex.set(r'\p{XDigit}')
            self.Whitespace.set(r'\p{Space}')
            if el_re:
                self.ALPHANUMERIC.set('[\p{Upper}\p{Digit}%s]' % el_re)
                self.alphanumeric.set('[\p{Lower}\p{Digit}%s]' % el_re)
                self.AlphaNumeric.set('[\p{Alnum}%s]' % el_re)
                self.UAlphaNumeric.set('[\p{Alnum}%s]' % el_re)
            else:
                self.Punctuation.set(r'\p{Punct}')
        else:
            raise Exception('Unknown dialect: %s' % dialect)



class Fragment(namedtuple('Fragment', 're group')):
    """
    Container for a fragment.

    Attributes:

      * ``re``: the regular expression for the fragment
      * ``group``: True if it forms a capture group (i.e. is not constant)
    """

class Coverage(namedtuple('Coverage', 'n n_uniq incr incr_uniq index')):
    """
    Container for coverage information.

    Attributes:

     * ``n:`` number of matches
     * ``n_unique:`` number matches, deduplicating strings
     * ``incr:`` number of new (unique) matches for this regex
     * ``incr_uniq:`` number of new (unique) deduplicated matches
       for this regex
     * ``index:`` index of this regex in original list returned.
    """


def Tree():
    return defaultdict(list)


class Examples(object):
    def __init__(self, strings, freqs):
        self.strings = strings
        self.freqs = freqs
        self.n_uniqs = len(strings)
        self.n_strings = sum(freqs)



class Extractor(object):
    """
    Regular expression 'extractor'.

    Given a set of examples, this tries to construct a useful
    regular expression that characterizes them; failing which,
    a list of regular expressions that collectively cover the cases.

    Results are stored in ``self.results`` once extraction has occurred,
    which happens by default on initialization, but can be invoked
    manually.

    The examples may be given as a list or as a dictionary:
    if a dictionary, the values are assumed to be string frequencies.

    size can be provided as:
        - a Size() instance, to control various sizes within rexpy
        - None (the default), in which case rexpy's defaults are used
        - False or 0, which means don't use sampling

    Verbose is usually 0 or ``False``. It can be to ``True`` or 1 for various
    extra output, and to higher numbers for even more verbose output.
    The highest level currently used is 2.
    """
    def __init__(self, examples, extract=True, tag=False, extra_letters=None,
                 full_escape=False,
                 remove_empties=False, strip=False,
                 variableLengthFrags=VARIABLE_LENGTH_FRAGS,
                 specialize=False,
                 max_patterns=MAX_PATTERNS,
                 min_diff_strings_per_pattern=MIN_DIFF_STRINGS_PER_PATTERN,
                 min_strings_per_pattern=MIN_STRINGS_PER_PATTERN,
                 size=None, seed=None, dialect=DEFAULT_DIALECT,
                 verbose=VERBOSITY):
        """
        Set class attributes and clean input strings.
        Also performs exraction unless extract=False.
        """
        self.verbose = verbose
        self.size = size or Size(use_sampling=False if size == 0 else None)
        if self.size.use_sampling:
            self.by_length = Tree()         # Also store examples by length
        self.n_stripped = 0                 # Number that required stripping
        self.n_empties = 0                  # Number of empty string found
        self.n_nulls = 0                    # Number of nulls found
        self.remove_empties = remove_empties
        self.strip = strip
        self.variableLengthFrags = variableLengthFrags
        self.specialize = specialize
        self.tag = tag                      # Returned tagged (grouped) RE
        self.examples = self.clean(examples)
        self.results = None
        self.warnings = []
        self.n_too_many_groups = 0
        self.Cats = Categories(self.thin_extras(extra_letters),
                               full_escape=full_escape)  # no dialect
        if dialect == 'perl':
            dialect = None
        self.dialect = dialect
        if dialect is not None:
            self.OutCats = Categories(self.thin_extras(extra_letters),
                                      full_escape=full_escape,
                                      dialect=dialect)  # output dialect
        self.full_escape = full_escape
        self.max_patterns = max_patterns
        self.min_diff_strings_per_pattern = min_diff_strings_per_pattern
        self.min_strings_per_pattern = min_strings_per_pattern
        self.max_patterns = nvl(max_patterns, MAX_PATTERNS)
        self.seed = seed

        if extract:
            self.extract()                  # Stores results

    def extract(self):
        """
        Actually perform the regular expression 'extraction'.
        """
        self.prng_state = PRNGState(self.seed)
        try:
            if self.examples.n_uniqs == 0:
                self.results = None

            size = self.size
            if self.examples.n_uniqs <= size.do_all:
                self.results = self.batch_extract()
                failures, fail_freqs, re_freqs = self.find_non_matches()
            else:
                self.all_examples = self.examples
                examples, freqs = self.sample(size.do_all)
                self.examples = Examples(examples, freqs)
                attempt = 1
                failures = []
                while attempt <= size.max_sampled_attempts + 1:
                    if self.verbose:
                        print('Pass %d' % attempt)
                        print('Examples: %s ... %s' % (examples[:5],
                                                       examples[-5:]))
                    self.results = self.batch_extract()
                    failures, fail_freqs, re_freqs = self.find_non_matches()
                    if self.verbose:
                        print('REs:', self.results.rex)
                        print('Failures (%d): %s' % (len(failures),
                                                     failures[:5]))
                    if len(failures) == 0:
                        break
                    elif (len(failures) <= size.do_all_exceptions
                          or attempt > size.max_sampled_attempts):
                        self.examples.strings.extend(failures)
                        self.examples.freqs.extend(fail_freqs)
                    else:
                        z = list(zip(failures, freqs))
                        sampled = random.sample(z, size.do_all_exceptions)
                        self.examples.extend(s[0] for s in sampled)
                        self.freqs.extend(s[1] for s in sampled)
                    attempt += 1
                self.examples = self.all_examples
            self.add_warnings()
            self.results.remove(self.find_bad_patterns(re_freqs))
            self.convert_rex_to_dialect()
        finally:
            self.prng_state.restore()

    def find_bad_patterns(self, freqs):
        """
        Given freqs, a list of frequencies (for the corresponding indexed RE)
        identify indexes to patterns that:
            - have too few strings
            - cause too many patterns to be returned

        NOTE: min_diff_strings_per_pattern is currently ignored.

        Returns set of indices for deletion
        """
        M = self.max_patterns
        deletions = set()
        if M is not None and len(freqs) > self.max_patterns:
            deletions = set(list(sorted(range(len(freqs)),
                                        key=lambda k: -freqs[k]))[M:])

        m = self.min_strings_per_pattern
        if m > 1:
            deletions = deletions.union({i for (i, v) in enumerate(freqs)
                                           if v < m})
        return deletions


    def add_warnings(self):
        if self.n_too_many_groups:
            self.warnings.append('%d string%s assigned to .{m,n} for needing '
                                 '"too many" groups.'
                                 % (self.n_too_many_groups,
                                    's' if self.n_too_many_groups > 1 else ''))

    def thin_extras(self, extra_letters):
        if not extra_letters or len(extra_letters) == 1:
            return extra_letters
        keep = []
        for L in extra_letters:
            if any(L in example for example in self.examples.strings):
                keep.append(L)
        return ''.join(keep) if keep else None

    def clean(self, examples):
        """
        Compute length of each string and count number of examples
        of each length.
        """
        isdict = isinstance(examples, dict)
        counter = Counter()
        for s in examples:
            n = examples[s] if isdict else 1
            if s is None:
                self.n_nulls += 1
            elif n == 0:
                continue  # dictionary entry with count 0
            else:
                stripped = s.strip() if self.strip else s
                L = len(stripped)
                if self.remove_empties and L == 0:
                    self.n_empties += n
                else:
                    counter[stripped] += n
                    if len(stripped) != len(s):
                        self.n_stripped += n


        if self.verbose > 1:
            print('Examples:')
            pprint([(k, v) for (k, v) in zip(counter.strings, counter.freqs)])
            print()

        return Examples(list(counter.keys()), ilist(counter.values()))

    def batch_extract(self):
        """
        Find regular expressions for a batch of examples (as given).
        """
        examples = self.examples.strings
        freqs = self.examples.freqs
        # First, run-length encode each (distinct) example
        rles = [self.run_length_encode_coarse_classes(s) for s in examples]
        rle_freqs = IDCounter()
        example2r_id = ilist([1]) * len(examples)  # same length as rles
        r_id2v_id = {}
        for i, rle in enumerate(rles):
            r_id = rle_freqs.add(rle, freqs[i])
            example2r_id[i] = r_id    # r_ids are the ids of rles

        # Then convert these RLEs to VRLEs (variable-run-length-encoded seqs)
        example2v_id = ilist([1]) * len(examples)  # same length as rles
        vrles, sig2rle, sig2vrle = to_vrles(rle_freqs.keys())
        vrle_freqs = IDCounter()
        refined = []
        for vrle in vrles:
            v_id = vrle_freqs.add(vrle)  # v_ids are the ids of vles
            sig = signature(vrle)
            for rle in sig2rle[sig]:
                r_id = rle_freqs.ids[rle]
                r_id2v_id[r_id] = v_id
                vrle_freqs.counter[v_id] += rle_freqs.counter[r_id]
                # This adds in the freq for each rle in the vrle
            vrle_freqs.counter[v_id] -= 1  # Take off the "extra" one we
                                           # initially added
            # Note, these totals include repeats.

        # For each example, record the id of the VRLE to which it belongs
        # and stash that away inside the Examples object.
        for i, r_id in enumerate(example2r_id):
            example2v_id[i] = r_id2v_id[r_id]
        self.examples.example2v_id = example2v_id
#        self.examples.example2r_id = example2r_id  # probably don't need

        # Refine the fragments in the VRLEs
        for vrle in vrles:
            grouped = self.refine_fragments(vrle, vrle_freqs.ids[vrle])
            refined.append(grouped)

#        self.examples.rle_freqs = rle_freqs  # probably don't need
        self.examples.vrle_freqs = vrle_freqs

        merged = self.merge_patterns(refined)
        if self.specialize:
            merged = self.specialize_patterns(merged)
        mergedrex = [self.vrle2re(m, tagged=self.tag) for m in merged]
        mergedfrags = [self.vrle2refrags(m) for m in merged]
        return ResultsSummary(rles, rle_freqs, vrles, vrle_freqs,
                              merged, mergedrex, mergedfrags,
                              extractor=self)

    def convert_rex_to_dialect(self):
        self.results.convert_to_dialect(self)

    def specialize(self, patterns):
        """
        Check all the catpure groups in each patterns and simplify any
        that are sufficiently low frequency.
        """
        return patterns

    def coarse_classify(self, s):
        """
        Classify each character in a string into one of the coarse categories
        """
        return ''.join(self.coarse_classify_char(c) for c in s)

    def coarse_classify_char(self, c):
        """
        Classify character into one of the coarse categories
        """
        Cats = self.Cats
        for cat in Cats.SpecificCoarseCats:
            if re.match(cat.re_single, c):
                return cat.code
        assert re.match(Cats.Other.re_single, c)
        return Cats.Other.code

    def run_length_encode_coarse_classes(self, s):
        """
        Returns run-length encoded coarse classification
        """
        rle = run_length_encode(self.coarse_classify(s))
        if len(rle) <= MAX_GROUPS:
            return rle
        else:
            self.n_too_many_groups += 1
            return run_length_encode(CODE.ANY * len(s))

    def merge_patterns(self, patterns):
        if len(patterns) == 1:
            return patterns
        patterns = self.sort_by_length(patterns)
        level = 0
        parts = [patterns]  # Start off with each whole pattern
                            # as a single part
        n_parts = len(parts)
        DO_ALIGNMENT = True
        while level < N_ALIGNMENT_LEVELS and DO_ALIGNMENT:
            parts = self.alignment_step(parts, level)
            if len(parts) == n_parts:  # no change this time; next level
                level += 1
            else:
                n_parts = len(parts)
        patterns = self.join_parts(parts)
        return patterns

    def alignment_step(self, parts, level):
        new_parts = []
        n_parts = len(parts)
        for part in parts:
            if level == 0:
                new_parts.extend(self.merge_fixed_omnipresent_at_pos(part))
            elif level == 1:
                new_parts.extend(self.merge_fixed_only_present_at_pos(part))
            else:
                raise ValueError('Level out of range (%d)' % level)
        if self.verbose:
            print('\nOUT:')
            print(self.aligned_parts(new_parts))
        return new_parts

    def merge_fixed_omnipresent_at_pos(self, patterns):
        """
        Find unusual columns in fixed positions relative to ends.
        Align those, split and recurse
        """
        lstats = length_stats(patterns)
        if lstats.max_length <= 1:
            return [patterns]  # nothing to do
        frags = set()
        # First find fixed fragments that are present in the first pattern
        # for this part.
        for frag in patterns[0]:  # first pattern
            if len(frag) == 4:  # fixed
                frags.add(frag)
        frags = list(frags)

        # Now remove fragments that aren't in every pattern
        for pattern in patterns[1:]:
            i = 0
            while i < len(frags):
                if not frags[i] in pattern:
                    del frags[i]
                else:
                    i += 1

        if not frags:
            return [patterns]

        leftPos = {frag: Counter() for frag in frags}   # pos of frag from left
        rightPos = {frag: Counter() for frag in frags}  # ... and from right
        for pattern in patterns:
            n = len(pattern)
            for i, frag in enumerate(pattern):
                if frag in frags:
                    leftPos[frag][i] += 1
                    if not lstats.all_same_length:
                        rightPos[frag][n - i] += 1

        nPatterns = len(patterns)
        leftFixed = get_omnipresent_at_pos(leftPos, nPatterns)

        if leftFixed:
            return left_parts(patterns, leftFixed)
        rightFixed = get_omnipresent_at_pos(rightPos, nPatterns,
                                            verbose=self.verbose)
        if rightFixed:
            return right_parts(patterns, rightFixed)
        return [patterns]

    def merge_fixed_only_present_at_pos(self, patterns):
        """
        Find unusual columns in fixed positions relative to ends.
        Align those
        Split and recurse
        """
        lstats = length_stats(patterns)
        if lstats.max_length <= 1:
            return [patterns]  # nothing to do
        frags = set()
        # First find fixed fragments from all patterns
        for pattern in patterns:
            for frag in pattern:  # first pattern
                if len(frag) == 4:  # fixed
                    frags.add(frag)

        if not frags:
            return [patterns]

        leftPos = {frag: Counter() for frag in frags}   # pos of frag from left
        rightPos = {frag: Counter() for frag in frags}  # ... and from right
        for pattern in patterns:
            n = len(pattern)
            for i, frag in enumerate(pattern):
                if frag in frags:
                    leftPos[frag][i] += 1
                    if not lstats.all_same_length:
                        rightPos[frag][n - i] += 1

        nPatterns = len(patterns)
        leftFixed = get_only_present_at_pos(leftPos)

        if leftFixed:
            if self.verbose:
                print('LEFT FOUND!', leftFixed)
            return left_parts(patterns, leftFixed)
        rightFixed = get_only_present_at_pos(rightPos, verbose=self.verbose)
        if rightFixed:
            if self.verbose:
                print('RIGHT FOUND!', rightFixed)
            return right_parts(patterns, rightFixed)
        return [patterns]

    def join_parts(self, parts):
        if not parts:
            return []
        out = [[] for i in range(len(parts[0]))]
        for part in parts:
            for i, row in enumerate(part):
                if row:
                    out[i].extend(row)
        return out

    def sort_by_length(self, patterns):
        if patterns:
             M = max(len(p) for p in patterns if p is not None) + 1
             f = lambda p: len(p) if p is not None else M
             return list(sorted(patterns, key=f))
        else:
            return []

    def pad(self, p, q):
        if self.verbose:
            print(self.vrle2re(self.despecify(p), True))
            print(self.vrle2re(self.despecify(q), True))
            print()
        return p  # padded

    def despecify(self, pattern):
        return list(self.despecify_frag(frag) for frag in pattern)

    def despecify_frag(self, frag):
        r, m, M = frag[:3]
        if m == M == 1:
            return frag
        else:
            return (r, 1, None) if len(frag) == 3 else (r, 1, None, 'fixed')

    def similarity(self, p, q):
        return 1

    def sample_old(self, nPerLength):
        """
        Sample strings for potentially faster induction.
        """
        lengths = self.by_length.keys()
        lengths.sort()
        examples = []
        for L in lengths:
            x = self.by_length[L]
            if len(self.by_length[L]) <= nPerLength:
                examples.extend(x)
            else:
                examples.extend(random.sample(x, nPerLength))
        return examples

    def sample(self, n):
        """
        Sample strings for potentially faster induction.
        """
        indices = list(range(len(self.all_examples.strings)))
        sample_indices = random.sample(indices, n)
        return ([self.all_examples.strings[i] for i in sample_indices],
                [self.all_examples.freqs[i] for i in sample_indices])
#        return random.sample(self.examples.strings, n)


    def find_non_matches(self):
        """
        Returns all example strings that do not match any of the regular
        expressions in results, together with their frequencies.
        """
        examples = getattr(self, 'all_examples', self.examples)
        strings = examples.strings
        freqs = examples.freqs
        N = len(strings)
        matched = [False] * N
        nRemaining = N
        re_freqs = [0] * len(self.results.rex)
        if self.results:
            for j, r in enumerate(self.results.rex):
                cr = cre(r)
                for i in range(N):
                    if not matched[i]:
                        if re.match(cr, strings[i]):
                            matched[i] = True
                            nRemaining -= 1
                            re_freqs[j] += freqs[i]
                            if nRemaining == 0:
                                return [], [], re_freqs
        indices = [i for i in range(N) if not matched[i]]
        failures = [strings[i] for i in indices]
        out_freqs = [freqs[i] for i in indices]
        return failures, out_freqs, re_freqs

    def pattern_matches(self):
        compiled = [cre(r) for r in self.results.rex]
        results = OrderedDict()
        for x in self.examples.strings:
            for i, r in enumerate(self.results.rex):
                cr = cre(r)
                if re.match(cr, x):
                    try:
                        results[i].append(x)
                    except:
                        results[i] = [x]
                    break
            else:
                # TODO: should never happen, so should raise an exception
                print('Example "%s" did not match any pattern' % x)
        return results

    def analyse_fragments(self, vrle, v_id):
        """
        Analyse the contents of each fragment in vrle across the
        examples it matches.

        Return zip of
            - the characters in each fragment
            - the strings in each fragment
            - the run-length encoded fine classes in each fragment
            - the run-length encoded characters in each fragment
            - the fragment itself
        all indexed on the (zero-based) group number.
        """
        examples = self.examples
        regex = cre(self.vrle2re(vrle, tagged=True))
        n_frags = len(vrle)
        frag_chars = [set([]) for i in range(n_frags)]
        frag_strings = [set([]) for i in range(n_frags)]

        frag_rlefcs = [None] * n_frags  # Start as None; end as False or VRLE
        frag_rlecs = [None] * n_frags   # Start as None; end as False or VRLE

        n_strings = [0] * n_frags
        strings = examples.strings
        v_ids = examples.example2v_id
        size = self.size
        for i, example in enumerate(strings):
            if v_ids[i] == v_id:  # Only need to use examples for this VRLE
                m = re.match(regex, example)
                assert m is not None
                f = group_map_function(m, n_frags)
                for i, frag in enumerate(vrle):
                    try:
                        g = m.group(f(i + 1))
                    except:
                        print('>>>', regex.pattern)
                        print(n_frags, i)
                        raise

                    if n_strings[i] <= size.max_strings_in_group:
                        frag_strings[i].add(g)
                        n_strings[i] = len(frag_strings[i])
                    frag_chars[i] = frag_chars[i].union(set(list(g)))
                    (frag_rlefcs[i],
                     frag_rlecs[i]) = self.rle_fc_c(g, frag,
                                                     frag_rlefcs[i],
                                                     frag_rlecs[i])
        if self.verbose >= 2:
            print('Fine Class VRLE:', frag_rlefcs)
            print('      Char VRLE:', frag_rlecs)
        return zip(frag_chars, frag_strings, frag_rlefcs, frag_rlecs, vrle)

    def refine_fragments(self, vrle, v_id):
        """
        Refine the categories for variable-run-length-encoded pattern (vrle)
        provided by narrowing the characters in each fragment.
        """
        examples = self.examples
        ga = self.analyse_fragments(vrle, v_id)
        out = []
        Cats = self.Cats
        size = self.size
        n_groups = len(vrle)

        for group, (chars, strings, rlefc, rlec, fragment) in enumerate(ga):
            (c, m, M) = fragment
            char_str = ''.join(sorted(chars))
            fixed = False
            refined = None
            if len(strings) == 1:   # Same string for whole group
                refined = self.Cats.escape(list(strings)[0])
                m = M = 1
                fixed = True
            elif len(chars) == 1:   # Same character, possibly repeated
                refined = self.Cats.escape(list(chars)[0])
                fixed = True
            elif c == COARSEST_ALPHANUMERIC_CODE:  # Alphanumeric
                if rlec:  # Always same sequence of chars
                    if self.verbose >= 2:
                        print('SAME CHARS: %s' % rlec)
                    out.extend(plusify_vrles(rlec))
                    continue
                elif rlefc:  # Always same sequence of fine classes
                    if self.verbose >= 2:
                        print('SAME FINE CLASSES: %s' % rlefc)
                    if n_groups + len(rlefc) - 1 <= MAX_GROUPS:
                        out.extend(plusify_vrles(rlefc))
                        n_groups += len(rlefc) - 1
                        continue
                for k in Cats.IncreasinglyGeneralAlphanumerics:
                    cat = getattr(Cats, k)
                    if type(cat) == tuple:
                        print('>>>', cat)  # This cannot happen
                    code = cat.code
                    if re.match(cat.re_multiple, char_str):
                        refined = Cats.escape_code(code)
                        break  # <-- continue?
                else:
                    refined = c
            elif (c == CODE.PUNC
                  and len(chars) <= size.max_punc_in_group):  # Punctuation
                refined = escaped_bracket(char_str, dialect=self.Cats.dialect)
                fixed = True
            else:
                refined = c
            if fixed:
                out.append((refined, m, M, 'fixed'))
            else:
                out.append((refined, m, M))
        return out

    def rle_fc_c(self, s, pattern, rlefc_in, rlec_in):
        """
        Convert a string, matching a 'C'-(fragment) pattern, to
            - a run-length encoded sequence of fine classes
            - a run-length encoded sequence of characters

        Given inputs:
            ``s`` --- a string representing the actual substring of an
                      example that matches a pattern fragment described
                      by pattern

            ``pattern`` --- a VRLE of coarse classes

            ``rlefc_in`` --- a VRLE of fine classes, or None, or False

            ``rlec_in`` --- a VRLE of characters, or None, or False

        Returns new rlefc and rlec, each of which is:

            ``False``, if the string doesn't match the corresponding
            input VRLE

            a possibly expanded VRLE, if it does match, or would match
            if expanded (by allowing more of fewer repetitions).
        """
        if (pattern[0] != COARSEST_ALPHANUMERIC_CODE
                or (rlefc_in == False and rlec_in == False)):
            return (False, False)  # Indicates, neither applies
                                   # Either 'cos not coarse class C
                                   # Or because previously found wanting...

        rlefc = []      # run-length encoded list of fine classes
        rlec = []       # run-length encoded list of characters
        last_fc = None  # last fine class
        last_c = None   # last character

        for c in s:
            fc = self.fine_class(c)
            if fc == last_fc:
                nfc += 1
            else:
                if last_fc:
                    rlefc.append((last_fc, nfc))
                last_fc = fc
                nfc = 1
            if c == last_c:
                nc += 1
            else:
                if last_c:
                    rlec.append((last_c, nc))
                last_c = c
                nc = 1
        if last_c:  # i.e. there were any; probably always the case
            rlefc.append((last_fc, nfc))
            rlec.append((last_c, nc))

        v = self.variableLengthFrags
        return (expand_or_falsify_vrle(rlefc, rlefc_in, variableLength=v),
                expand_or_falsify_vrle(rlec, rlec_in, fixed=True,
                                       variableLength=v))


    def fine_class(self, c):
        """
        Map a character in coarse class 'C' (AlphaNumeric) to a fine class.
        """
        cats = self.Cats
        if c.isdigit():
            return cats.Digit.code
        elif 'a' <= c <= 'z':
            return cats.letter.code
        elif 'A' <= c <= 'Z':
            return cats.LETTER.code
        elif c in cats.extra_letters or not UNICHRS:
            return cats.LETTER_.code
        else:
            return cats.ULetter_.code

    def fragment2re(self, fragment, tagged=False, as_re=True, output=False):
        """
        Convert fragment to RE.

        If output is set, this is for final output, and should be in the
        specified dialect (if any).
        """
        (c, m, M) = fragment[:3]
        fixed = len(fragment) > 3
        Cats = self.OutCats if (output and self.dialect) else self.Cats
        regex = c if (fixed or not as_re) else Cats[c].re_string
        if (m is None or m == 0) and M is None:
            part = regex + '*'
        elif M is None:
            part = regex + '+'
        elif m == M == 1:
            part = regex
        elif m == M == 2 and len(regex) == 1:
            part = regex + regex
        elif m == M:
            part = regex + ('{%d}' % m)
        else:
            part = regex + ('?' if m == 0 and M == 1 else ('{%d,%s}' % (m, M)))
        return capture_group(part) if (tagged and not fixed) else part

    def vrle2re(self, vrles, tagged=False, as_re=True, output=False):
        """
        Convert variable run-length-encoded code string to regular expression

        If output is set, this is for final output, and should be in the
        specified dialect (if any).
        """
        parts = [self.fragment2re(frag, tagged=tagged, as_re=as_re,
                                  output=output)
                 for frag in vrles]
        if self.n_stripped > 0:
            Cats = self.OutCats if output and self.dialect else self.Cats
            ws = [r'%s*' % Cats.Whitespace.re_string]
            parts = ws + parts + ws
        return poss_term_re(''.join(parts))


    def vrle2refrags(self, vrles, output=False):
        """
        Convert variable run-length-encoded code string to regular expression
        and list of fragments
        """
        if self.n_stripped > 0:
            ws = r'\s*'
            return ([Fragment(ws, True)]
                    + [Fragment(self.fragment2re(frag, tagged=False,
                                                 as_re=True, output=output),
                              len(frag) < 4)
                       for frag in vrles]
                     + [Fragment(ws, True)])

        else:
            return [Fragment(self.fragment2re(frag, tagged=False, as_re=True,
                                              output=output),
                             len(frag) < 4)
                    for frag in vrles]

    def rle2re(self, rles, tagged=False, as_re=True):
        """
        Convert run-length-encoded code string to regular expression
        """
        Cats = self.Cats
        parts = []
        for (c, freq) in rles:
            desc = Cats[c].re_string if as_re else c
            part = desc + ('{%d}' % freq if freq > 1 else '')
            parts.append(('(%s)' % part) if tagged else part)
        return poss_term_re(''.join(parts))


    def humanish_frag(self, frag):
        as_re = self.fragment2re(frag)
        return as_re.replace('\\', '').replace(' ', '_')

    def aligned_parts(self, parts):
        """
        Given a list of parts, each consisting of the fragments from a set
        of partially aligned patterns, show them aligned, and in a somewhat
        ambigous, numbered, fairly human-readable, compact form.
        """
        lines = [[] for i in range(len(parts[0]))]
        widths = []
        seps = []
        out = []
        for part in parts:
            stats = length_stats(part)
            for c in range(stats.max_length):  # col number in part
                w = 0
                for r, row in enumerate(part):
                    if len(row) > c:
                        frag = self.humanish_frag(row[c])
                        lines[r].append(frag)
                        w = max(w, len(frag))
                    else:
                        lines[r].append('')
                seps.append(' ')
                widths.append(w)
            if stats.max_length:
                seps[-1] = '|'
        header = '|' + ''.join((ndigits(w, i) + seps[i - 1])
                               for i, w in enumerate(widths, 1))
        fmts = ['%%%ds' % w for w in widths]
        body = '\n '.join(' '.join(fmt % frag
                                   for (fmt, frag) in zip(fmts, line))
                          for line in lines)
        return '\n'.join([header, ' ' + body])


    def coverage(self, dedup=False):
        """
        Get a list of frequencies for each regular expression,
        i.e the number of the (stripped) input strings it matches.
        The list is in the same order as the regular expressions
        in ``self.results.rex``.

        If ``dedup`` is set to ``True``, shows only the number of distinct
        (stripped) input examples matches
        """
        return rex_coverage(self.results.rex, self.examples, dedup)

    def incremental_coverage(self, dedup=False, debug=False):
        """
        Returns an ordered dictionary of regular expressions,
        sorted by the number of new examples they match/explain,
        from most to fewest, with ties broken by pattern sort order.
        The values in the results dictionary are the numbers of (new)
        examples matched.

        If ``dedup`` is set to ``True``, frequencies are ignored.
        """
        return rex_incremental_coverage(self.results.rex, self.examples,
                                        dedup, debug=debug)

    def full_incremental_coverage(self, dedup=False, debug=False):
        """
        Returns an ordered dictionary of regular expressions,
        sorted by the number of new examples they match/explain,
        from most to fewest, with ties broken by pattern sort order.
        The values in the results dictionary are the numbers of (new)
        examples matched.

        If ``dedup`` is set to ``True``, frequencies are ignored.

        Each result is a ``Coverage`` object with the following attributes:

            ``n``:
                number of examples matched including duplicates

            ``n_uniq``:
                number of examples matched, excluding duplicates

            ``incr``:
                number of previously unmatched examples matched,
                including duplicates

            ``incr_uniq``:
                number of previously unmatched examples matched,
                excluding duplicates

        """
        return rex_full_incremental_coverage(self.results.rex, self.examples,
                                             dedup, debug=debug)

    def n_examples(self, dedup=False):
        """
        Returns the total number of examples used by rexpy.
        If ``dedup`` is set to ``True``, this the number of different examples,
        otherwise it is the "raw" number of examples.
        In all cases, examples have been stripped.
        """
        if dedup:
            return self.examples.n_uniqs
        else:
            return self.examples.n_strings

    def __str__(self):
        return str_type(self.results or 'No results (yet)')

    def build_tree(self, vrles):
        fulls = vrles[:]
        tree = self.build_tree_inner(vrles, fulls)
        self.add_freqs_to_tree(tree)
        return tree

    def add_freqs_to_tree(self, tree):
        freqs = self.examples.vrle_freqs
        for key, values in tree.items():
            for i, v in enumerate(values):
                if type(v) is tuple:
                    values[i] = (v[1], freqs[v[1]])
                else:
                    self.add_freqs_to_tree(v)



    def build_tree_inner(self, vrles, fulls=None):
        """
        Turn the VRLEs into a tree based on the different initial fragments.
        """
        tree = Tree()
        for partial, full in zip(vrles, fulls):
            if partial:
                key, entry = self.vrle_entry(partial, full)
                tree[key].append(entry)
        for key, entries in tree.items():
            v = self.build_tree_inner([e[0] for e in entries if e[0]],
                                      [e[1] for e in entries if e[0]])
            if v is not None:
                tree[key] = [v]
                for e in entries:
                    if e[0] is None:
                        tree[key] = [e] + [v]
            else:
                tree[key] = entries
        return tree if len(tree) > 0 else None

    def vrle_entry(self, partial, full):
        return (self.vrle_key(partial[0]),
                (partial[1:] if len(partial) > 1 else None, full))

    def vrle_key(self, vrle):
        (c, m, M) = vrle[:3]
        fixed = len(vrle) == 4
        if fixed:
            return vrle
        else:
            return c

    def find_frag_sep_frag_repeated(self, tree, existing=None, results=None):
        """
        This specifically looks for patterns in the tree constructed
        by self.build_tree of the general form

            A
            ABA
            ABABA
        etc., where A and B are both fragments.
        A common example is that A is recognizably a pattern and B is
        recognizably a separator. So, for example:

        HM
        MH-RT
        QY-TR-BF
        QK-YT-IU-QP

        all fit

        [A-Z]{2}(\-[A-Z])*

        which, as fragments, would be A = (C, 2, 2) and B = ('.', 1, 1).

        The tree is currently not recording or taking account of
        frequency in the fragments. We might want to do that.
        Or we might leave that as a job for whatever is going to
        consolidate the different branches of the tree that match
        the repeating patterns returned.
        """
        results = results or []
        existing = existing or []
        for k, v in tree.items():
            for j, item in enumerate(v):
                if item is None:  # leaf
                    L = len(existing)
                    if L >= 3 and L % 2 == 1:
                        if all(existing[i] == existing[i % 2]
                                   for i in range(3, L)):
                            results.append([existing[0], existing[1],
                                            existing[0]])
                            v[j] = results
                else:
                    newpat = existing + [k]
                    results, _ = self.find_frag_sep_frag_repeated(item,
                                                                  newpat,
                                                                  results)
        return results, tree


def rex_coverage(patterns, examples, dedup=False):
    """
    Given a list of regular expressions and a dictionary of examples
    and their frequencies, this counts the number of times each pattern
    matches a an example.

    If ``dedup`` is set to ``True``, the frequencies are ignored, so that only
    the number of keys is returned.
   """
    results = []
    for p in patterns:
        p = '%s%s%s' % ('' if p.startswith('^') else '^',
                        p,
                        '' if p.endswith('$') else '$')
        r = re.compile(p, RE_FLAGS)
        if dedup:
            strings = examples.strings
            results.append(sum(1 if re.match(r, k) else 0
                               for k in strings))
        else:
            strings = examples.strings
            freqs = examples.freqs
            results.append(sum(n if re.match(r, k) else 0
                           for (k, n) in zip(strings, freqs)))
    return results


def rex_full_incremental_coverage(patterns, examples, dedup=False,
                                  debug=False):
    """
    Returns an ordered dictionary containing, keyed on terminated
    regular expressions, from patterns, sorted in decreasing order
    of incremental coverage, i.e. with the pattern matching
    the most first, followed by the one matching the most remaining
    examples etc.

    If ``dedup`` is set to ``True``, the ordering ignores duplicate examples;
    otherise, duplicates help determine the sort order.

    Each entry in the dictionary returned is a ``Coverage`` object
    with the following attributes:

        ``n``:
            number of examples matched including duplicatesb

        ``n_uniq``:
            number of examples matched, excluding duplicates

        ``incr``:
            number of previously unmatched examples matched,
            including duplicates

        ``incr_uniq``:
            number of previously unmatched examples matched,
            excluding duplicates
    """
    patterns, indexes = terminate_patterns_and_sort(patterns)
    matrix, deduped = coverage_matrices(patterns, examples)
    return matrices2incremental_coverage(patterns, matrix, deduped, indexes,
                                         examples, dedup=dedup,)


def terminate_patterns_and_sort(patterns):
    """
    Given a list of regular expressions, this terminates any that are
    not and returns them in sorted order.
    Also returns a list of the original indexes of the results.
    """
    results = ['%s%s%s' % ('' if p.startswith('^') else '^',
                        p,
                        '' if p.endswith('$') else '$')
                for p in patterns]
    z = list(zip(results, range(len(results))))
    z.sort()  # Sort to fix the order of tiebreaks
    return [r[0] for r in z], [r[1] for r in z]


def rex_incremental_coverage(patterns, examples, dedup=False, debug=False):
    """
    Given a list of regular expressions and a dictionary of examples
    and their frequencies, this computes their incremental coverage,
    i.e. it produces an ordered dictionary, sorted from the "most useful"
    patterns (the one that matches the most examples) to the least useful.
    Usefulness is defined as "matching the most previously unmatched patterns".
    The dictionary entries are the number of (new) matches for the pattern.

    If ``dedup`` is set to ``True``, the frequencies are ignored when computing
    match rate; if set to false, patterns get credit for the nmultiplicity
    of examples they match.

    Ties are broken by lexical order of the (terminated) patterns.

    For example, given patterns p1, p2, and p3, and examples e1, e2 and e3,
    with a match profile as follows (where the numbers are multiplicities)

    ======= ====    ====    ====
    example p1      p2      p3
    ======= ====    ====    ====
    e1       2       2       0
    e2       0       3       3
    e3       1       0       0
    e4       0       0       4
    e5       1       0       1
    TOTAL    4       4       8
    ======= ====    ====    ====

    If ``dedup`` is ``False`` this would produce::

        OrderedDict(
            (p3, 8),
            (p1, 3),
            (p2, 0)
        )

    because:

     - p3 matches the most, with 8
     - Of the strings unmatched by p3, p1 accounts for 3 (e1 x 2 and e3 x 1)
       whereas p2 accounts for no new strings.

    With ``dedup`` set to ``True``, the matrix transforms to

    ======= ====    ====    ====
    example p1      p2      p3
    ======= ====    ====    ====
    e1       1       1       0
    e2       0       1       1
    e3       1       0       0
    e4       0       0       1
    e5       1       0       1
    TOTAL    3       2       3
    ======= ====    ====    ====

    So p1 and p3 are tied.

    If we assume the p1 sorts before p3, the result would then be::

        OrderedDict(
            (p1, 3),
            (p3, 2),
            (p2, 0)
        )

    """
    results = rex_full_incremental_coverage(patterns, examples,
                                            dedup=dedup, debug=False)
    if dedup:
        return OrderedDict((k, v.incr_uniq) for (k, v) in results.items())
    else:
        return OrderedDict((k, v.incr) for (k, v) in results.items())


def coverage_matrices(patterns, examples):
    # Compute the 2 coverage matrices:
    #   matrix:  1 row per example, with a count of number of matches
    #   deduped: 1 row per example, with a boolean where it matches

    matrix = []
    deduped = []  # deduped version of same
    rexes = [re.compile(p, RE_FLAGS) for p in patterns]
    strings = examples.strings
    freqs = examples.freqs
    for (x, n) in zip(strings, freqs):
        row = [n if re.match(r, x) else 0 for r in rexes]
        matrix.append(row)
        deduped.append([1 if r else 0 for r in row])
    return matrix, deduped


def matrices2incremental_coverage(patterns, matrix, deduped, indexes,
                                  examples, dedup=False):
    """
    Find patterns, in order of # of matches, and pull out freqs.
    Then set overlapping matches to zero and repeat.
    Returns ordered dict, sorted by incremental match rate,
    with number of (previously unaccounted for) strings matched.
    """
    results = OrderedDict()
    sort_matrix = deduped if dedup else matrix
    np = len(patterns)
    zeros = [0] * np
    strings = examples.strings
    pattern_freqs = [sum(matrix[i][r] for i, x in enumerate(strings))
                     for r in range(np)]
    pattern_uniqs = [sum(deduped[i][r] for i, x in enumerate(strings))
                     for r in range(np)]
    changed = False
    while len(results) < np:
        totals = [sum(row[i] for row in matrix) for i in range(np)]
        uniq_totals = [sum(row[i] for row in deduped) for i in range(np)]
        M, uM = max(totals), max(uniq_totals)
        if dedup:
            sort_totals = uniq_totals
            target = uM
        else:
            sort_totals = totals
            target = M
        p = 0  # index of pattern
        while sort_totals[p] < target:
            p += 1
        rex = patterns[p]
        added = rex not in results.keys()
        zeroed = False
        for i in range(examples.n_uniqs):
            if matrix[i][p]:
                matrix[i] = zeros
                deduped[i] = zeros
                zeroed = True
        if not added and not zeroed:
            # we've got to 100% coverage without using all of the patterns!
            for zp in range(p + 1, np):
                zrex = patterns[zp]
                results[zrex] = Coverage(n=pattern_freqs[zp],
                                         n_uniq=pattern_uniqs[zp],
                                         incr=0, incr_uniq=0,
                                         index=indexes[zp])
        else:
            results[rex] = Coverage(n=pattern_freqs[p],
                                    n_uniq=pattern_uniqs[p],
                                    incr=totals[p],
                                    incr_uniq=uniq_totals[p],
                                    index=indexes[p])
    return results


def run_length_encode(s):
    """
    Return run-length-encoding of string s, e.g.::

        'CCC-BB-A' --> (('C', 3), ('-', 1), ('B', 2), ('-', 1), ('A', 1))
    """
    out = []
    last = None
    n = 0
    for c in s:
        if c == last:
            n += 1
        else:
            if last is not None:
                out.append((last, n))
            last = c
            n = 1
    if last is not None:
        out.append((last, n))
    return tuple(out)


def signature(rle):
    """
    Return the sequence of characters in a run-length encoding
    (i.e. the signature).

    Also works with variable run-length encodings
    """
    return ''.join(r[0] for r in rle)


def to_vrles(rles):
    """
    Convert a list of run-length encodings to a list of variable run-length
    encodings, one for each common signature.

    For example, given inputs of::

            (('C', 2),)
            (('C', 3),)
        and (('C', 2), ('.', 1))

    this would return::

            (('C', 2, 3),)
        and (('C', 2, 2), ('.', 1, 1))

    """
    rle_by_sig = Tree()
    vrles = []
    for rle in rles:
        rle_by_sig[signature(rle)].append(rle)
    for sig, rles in rle_by_sig.items():
        nCats = len(sig)
        cats = list(sig)
        mins = [min(r[i][1] for r in rles) for i in range(nCats)]
        maxes = [max(r[i][1] for r in rles) for i in range(nCats)]
        vrles.append(tuple([(cat, m, M)
                            for (cat, m, M) in zip(cats, mins, maxes)]))

    if MAX_VRLE_RANGE is not None:
        vrles2 = [tuple(((cat, m, M) if (M - m) <= MAX_VRLE_RANGE
                                    else (cat, 1, None))
                       for (cat, m, M) in pattern)
                 for pattern in vrles]
        vrles = list(set(vrles2))
        vrles.sort(key=none_to_m1)
    vrle_by_sig = {signature(vrle): vrle for vrle in vrles}
    return vrles, rle_by_sig, vrle_by_sig


def none_to_m1(vrle):
    return tuple(tuple((-1 if t is None else t) for t in tup)
                 for tup in vrle)


def ndigits(n, d):
    digit = chr((d + ord('0')) if d < 10 else (ord('A') + d - 10))
    return digit * n


def plusify_vrle(vrle):
    cat, m, M = vrle[:3]
    if M is None:
        return vrle
    fixed = vrle[3] if len(vrle) > 3 else None
    if (M - m) <= MAX_VRLE_RANGE:
        return vrle
    elif fixed:
        return (cat, m, None, fixed)
    else:
        return (cat, m, None)


def plusify_vrles(vrles):
    return [plusify_vrle(v) for v in vrles]


class IDCounter(object):
    """
    Rather Like a counter, but also assigns a numeric ID (from 1) to each key
    and actually builds the counter on that.

    Use .add to increment an existing key's count, or to initialize it to
    (by default) 1.

    Get the key's ID with .ids[key] or .keys.get(key).
    """
    def __init__(self):
        self.counter = Counter()
        self.ids = OrderedDict()
        self.n = 0

    def __getitem__(self, key):
        """Gets the count for the key"""
        id_ = self.ids.get(key)
        return self.counter[id_] if id_ else 0
    getitem = __getitem__

    def add(self, key, freq=1):
        """
        Adds the given key, counting it and ensuring it has an id.

        Returns the id.
        """
        id_ = self.ids.get(key, 0)
        if id_ == 0:
            self.n += 1
            id_ = self.n
            self.ids[key] = id_
        self.counter[id_] += freq
        return id_

    def keys(self):
        return self.ids.keys()

    def __iter__(self):
        return self.ids.__iter__()

    def __iterkeys__(self):
        return self.ids.__iterkeys__()

    def __len__(self):
        return self.ids.__len__()


class ResultsSummary(object):
    def __init__(self, rles, rle_freqs, vrles,
                 vrle_freqs, refined_vrles, rex, refrags, extractor=None):
        self.rles = rles
        self.rle_freqs = rle_freqs
        self.vrles = vrles
        self.vrle_freqs = vrle_freqs
        self.refined_vrles = refined_vrles
        self.rex = rex
        self.refrags = refrags
        self.extractor = extractor

    def to_string(self, rles=False, rle_freqs=False, vrles=False,
                  vrle_freqs=False, refined_vrles=False, rex=False,
                  fmt='code'):
        assert fmt in ('code', 're', 'raw')
        as_re = fmt == 're'
        short = fmt in ('re', 'code')
        allFalse = not any((rles, rle_freqs, vrles,
                            vrle_freqs, refined_vrles, rex))
        out = []
        if rles or allFalse:
            out.append('Run-length encoded patterns (rles):')
            for i, rle in enumerate(self.rles, 1):
                out.append('%2d: %s'
                           % (i, self.to_re(rle, as_re=as_re) if short
                              else str(rle)))
            out.append('')

        if rle_freqs or allFalse:
            out.append('Run-length encoded pattern freqencies (rle_freqs):')
            for i, (rle, freq) in enumerate(self.rle_freqs.items(), 1):
                out.append('%2d: %s: %d'
                           % (i,
                              self.to_re(rle, as_re=as_re) if short
                                                           else str(rle),
                              freq))
            out.append('')

        if vrles or allFalse:
            out.append('Variable run-length encoded patterns (vrles):')
            for i, vrle in enumerate(self.vrle_freqs, 1):
                out.append('%2d: %s'
                           % (i, self.to_re(vrle, as_re=as_re) if short
                                                               else str(vrle)))
            out.append('')

        if vrle_freqs or allFalse:
            out.append('Variable run-length encoded pattern freqencies '
                       '(vrle_freqs):')
            for i, (vrle, freq) in enumerate(self.vrle_freqs.items(), 1):
                out.append('%2d: %s: %d'
                           % (i,
                              self.to_re(vrle, as_re=as_re) if short
                                                            else str(vrle),
                              freq))
            out.append('')

        if refined_vrles or allFalse:
            out.append('Refined variable run-length encoded patterns '
                       '(refined_vrles):')
            for i, p in enumerate(self.refined_vrles, 1):
                out.append('%2d: %s'
                           % (i, self.to_re(p, as_re=as_re) if short
                                                            else str(p)))
            out.append('')

        if rex or allFalse:
            out.append('Refined variable run-length encoded patterns (rex):')
            for i, r in enumerate(self.rex, 1):
                out.append('%2d: %s' % (i, r))
            out.append('')
        return '\n'.join(out)

    def to_re(self, patterns, grouped=False, as_re=True):
        f = (self.extractor.rle2re if not patterns or len(patterns[0]) == 2
                                   else self.extractor.vrle2re)
        return f(patterns, tagged=grouped, as_re=as_re)

    def remove(self, indexes, add_dot_star=False):
        """
        Given a set of indexes, remove patterns with those indexes.

        If add_dot_star is set to True, a '.*' wildcard pattern will
        also be added. This is off, by default, since adding '.*'
        is unhelpful when discovering constraints.
        """
        if not indexes:
            return

        x = self.extractor
        remaining = [i for i in range(len(self.rex)) if not i in indexes]
        for name in ('refined_vrles', 'rex', 'refrags'):
            d = self.__dict__[name]
            self.__dict__[name] = [d[i] for i in remaining]
        if add_dot_star:
            dot_star = ((x.Cats.Any.code, None, None),)
            self.refrags.append([Fragment('.*', True)])
            self.rex.append(x.vrle2re(dot_star, tagged=x.tag))

    def convert_to_dialect(self, x):
        if not x.dialect:
            return          # No dialect set, so nothing to do
        self.rex = [x.vrle2re(m, tagged=x.tag, output=True)
                        for m in self.refined_vrles]

        self.refrags = [x.vrle2refrags(m, output=True)
                        for m in self.refined_vrles]

    def __str__(self):
        return self.to_string()


class PRNGState:
    """
    Seeds the Python PRNG and after captures its state.

    restore() cam be used to set them back to the captured state.
    """

    def __init__(self, n):
        if n is not None:
            self.saved = random.getstate()
            random.seed(n)

    def restore(self):
        if hasattr(self, 'saved'):
            random.setstate(self.saved)


def extract(examples, tag=False, encoding=None, as_object=False,
            extra_letters=None, full_escape=False,
            remove_empties=False, strip=False,
            variableLengthFrags=VARIABLE_LENGTH_FRAGS,
            max_patterns=MAX_PATTERNS,
            min_diff_strings_per_pattern=MIN_DIFF_STRINGS_PER_PATTERN,
            min_strings_per_pattern=MIN_STRINGS_PER_PATTERN, size=None,
            seed=None, dialect=DEFAULT_DIALECT, verbose=VERBOSITY):
    """
    Extract regular expression(s) from examples and return them.

    Normally, examples should be unicode (i.e. ``str`` in Python3,
    and ``unicode`` in Python2). However, encoded strings can be
    passed in provided the encoding is specified.

    Results will always be unicode.

    If as_object is set, the extractor object is returned,
    with results in .results.rex; otherwise, a list of regular
    expressions, as unicode strings is returned.
    """
    if encoding:
        if isinstance(examples, dict):
            examples ={x.decode(encoding): n for (x, n) in examples.items()}
        else:
            examples = [x.decode(encoding) for x in examples]
    r = Extractor(examples, tag=tag, extra_letters=extra_letters,
                  full_escape=full_escape, remove_empties=remove_empties,
                  strip=strip, variableLengthFrags=variableLengthFrags,
                  max_patterns = max_patterns,
                  min_diff_strings_per_pattern = min_diff_strings_per_pattern,
                  min_strings_per_pattern = min_strings_per_pattern,
                  size=size, seed=seed, dialect=dialect, verbose=verbose)
    return r if as_object else r.results.rex


def pdextract(cols, seed=None):
    """
    Extract regular expression(s) from the Pandas column (``Series``) object
    or list of Pandas columns given.

    All columns provided should be string columns (i.e. of type np.dtype('O'),
    possibly including null values, which will be ignored.

    Example use::

        import pandas as pd
        from tdda.rexpy import pdextract

        df = pd.DataFrame({'a3': ["one", "two", pd.np.NaN],
                           'a45': ['three', 'four', 'five']})

        re3 = pdextract(df['a3'])
        re45 = pdextract(df['a45'])
        re345 = pdextract([df['a3'], df['a45']])

    This should result in::

        re3   = '^[a-z]{3}$'
        re5   = '^[a-z]{3}$'
        re345 = '^[a-z]{3}$'

    """
    if type(cols) not in (list, tuple):
        cols = [cols]
    strings = []
    for c in cols:
        strings.extend(list(c.dropna().unique()))
    try:
        return extract(strings, seed=seed)
    except:
        if not all(type(s) == str_type for s in strings):
            raise ValueError('Non-null, non-string values found in input.')
        else:
            raise


def get_omnipresent_at_pos(fragFreqCounters, n, **kwargs):
    """
    Find patterns in ``fragFreqCounters`` for which the frequency is ``n``.

    fragFreqCounters is a dictionary (usually keyed on 'fragments')
    of whose values are dictionaries mapping positions to frequencies.

    For example::

        {
            ('a', 1, 1, 'fixed'): {1: 7, -1: 7, 3: 4},
            ('b', 1, 1, 'fixed'): {2: 6, 3: 4},
        }

    This indicates that the pattern ``('a', 1, 1, 'fixed')`` has frequency
    7 at positions 1 and -1, and frequency 4 at position 3, while
    pattern ``('b', 1, 1, 'fixed')`` has frequency 6 at position 2 and
    4 at position 3.

    With n set to 7, this returns::

        [
            (('a', 1, 1, 'fixed'), -1)
            (('a', 1, 1, 'fixed'), 1),
        ]

    (sorted on pos; each pos really should occur at most once.)

    """
    out = []
    for frag, fragFreqs in fragFreqCounters.items():
        for pos, freq in fragFreqs.items():
            if freq == n:
                out.append((frag, pos))
    out.sort(key=lambda x: x[1])
    return out


def get_only_present_at_pos(fragFreqCounters, *args, **kwargs):
    """
    Find patterns in fragFreqCounters that, when present, are always
    at the same position.

    ``fragFreqCounters`` is a dictionary (usually keyed on ``fragments``)
    of whose values are dictionaries mapping positions to frequencies.

    For example::

        {
            ('a', 1, 1, 'fixed'): {1: 7, -1: 7, 3: 4},
            ('b', 1, 1, 'fixed'): {2: 6},
        }

    This indicates that the
      - pattern ``('a', 1, 1, 'fixed')`` has frequency 7 at positions 1 and -1,
        and frequency 4 at position 3;
      - pattern ``('b', 1, 1, 'fixed')`` has frequency 6 at position 2 (only)

    So this would return::

        [
            (('b', 1, 1, 'fixed'), 2)
        ]

    (sorted on ``pos``; each ``pos`` really should occur at most once.)
    """
    out = []
    print(fragFreqCounters)
    for frag, fragFreqs in fragFreqCounters.items():
        if len(fragFreqs) == 1:
            pos = fragFreqs.keys()[0]  # the only position
            out.append((frag, pos))
    out.sort(key=lambda x: x[1])
    return out


def left_parts(patterns, fixed):
    """
    patterns is a list of patterns each consisting of a list of frags.

    fixed is a list of ``(fragment, position)`` pairs, sorted on position,
    specifying points at which to split the patterns.

    This function returns a list of lists of pattern fragments,
    split at each fixed position.
    """
    if not fixed:
        return [patterns]
    lastPos = -1
    out = []
    lstats = length_stats(patterns)
    for (frag, pos) in fixed:
        if pos > 0:  # Nothing to the left if it's position 0
            out.append([p[lastPos + 1:pos] for p in patterns])
#        out.append([p[pos:pos + 1] for p in patterns])  # the fixed bit
        out.append([[p[pos]] for p in patterns])  # the fixed bit
        lastPos = pos
    if lastPos < lstats.max_length - 1:  # the end, if there's anything left
        out.append([p[lastPos + 1:] for p in patterns])
    return out


def right_parts(patterns, fixed):
    """
    patterns is a list of patterns each consisting of a list of frags.

    fixed is a list of ``(fragment, pos)`` pairs where position specifies
    the position from the right, i.e a position that can be indexed as
    ``-position``.

    Fixed should be sorted, increasing on position, i.e.
    sorted from the right-most pattern.
    The positions specify points at which to split the patterns.

    This function returns a list of lists of pattern fragments,
    split at each fixed position.
    """
    if not fixed:
        return [patterns]
    out = []
    lstats = length_stats(patterns)
    lastPos = -lstats.max_length  # will be reversed in use
    for (frag, pos) in fixed:
        if pos > 1:  # Nothing the right if it's position -1
            out.append([p[-pos + 1:-lastPos] for p in patterns])
        out.append([[p[-pos]] for p in patterns])  # the fixed bit
        lastPos = pos
    if lastPos < lstats.max_length:  # the start, if there's anything left
        out.append([p[:-lastPos] for p in patterns])
    out.reverse()  # We built it up from the right; so we must reverse it
    return out


def length_stats(patterns):
    """
    Given a list of patterns, returns named tuple containing

        ``all_same_length``:
            boolean, True if all patterns are the same length
        ``max_length``:
            length of the longest pattern in patterns
    """
    lengths = [len(p) for p in patterns]
    L0 = lengths[0] if lengths else 0
    LS = namedtuple('lengthstats', 'all_same_length max_length')
    return LS(all(L == L0 for L in lengths), max(lengths) if lengths else 0)


def get_nCalls():
    global nCalls
    return nCalls


def rexpy_streams(in_path=None, out_path=None, skip_header=False,
                  quote=False, **kwargs):
    """
    in_path is
        None:             to read inputs from stdin
        path to file:     to read inputs from file at in_path
        list of strings:  to use those strings as the inputs

    out_path is:
        None:             to write outputs to stdout
        path to file:     to write outputs from file at out_path
        False:            to return the strings as a list
    """
    if type(in_path) in (list, tuple):
        strings = in_path
    elif in_path:
        with open(in_path) as f:
            strings = f.read().splitlines()
    else:
        strings = [s.strip() for s in sys.stdin.readlines()]
        if strings and type(strings[0]) == bytes_type:
            strings = [s.decode('UTF-8') for s in strings]
    if skip_header:
        strings = strings[1:]
    patterns = extract(strings, **kwargs)
    if quote:
        patterns = [dquote(p) for p in patterns]
    if out_path is False:
        return patterns
    elif out_path:
        with open(out_path, 'w') as f:
            for p in patterns:
                f.write(p + '\n')
    else:
        for p in patterns:
            print(p)


def get_params(args):
    params = {
        'in_path': '',
        'out_path': None,
        'skip_header': False,
        'extra_letters': None,
        'tag': None,
        'quote': False,
        'verbose': 0,
        'variableLengthFrags': False,
    }
    for a in args:
        if a.startswith('-'):
            if a == '-':
                params['in_path'] = None
            elif a in ('-h', '--header'):
                params['skip_header'] = True
            elif a in ('-g', '--group'):
                params['tag'] = True
            elif a in ('-q', '--quote'):
                params['quote'] = True
            elif a in ('-u', '-_', '--underscore'):
                params['extra_letters'] = (params['extra_letters'] or '') + '_'
            elif a in ('-d', '-.', '--dot', '--period'):
                params['extra_letters'] = (params['extra_letters'] or '') + '.'
            elif a in ('-m', '--minus', '--hyphen', '--dash'):
                params['extra_letters'] = (params['extra_letters'] or '') + '-'
            elif a in ('-v', '--version'):
                print(__version__)
                sys.exit(0)
            elif a in ('-V', '--verbose'):
                params['verbose'] = 1
            elif a in ('-VV', '--Verbose'):
                params['verbose'] = 2
            elif a in ('-vlf', '--variable'):
                params['variableLengthFrags'] = True
            elif a in ('-flf', '--fixed'):
                params['variableLengthFrags'] = False
            elif a.startswith('--') and a[2:] in DIALECTS:
                params['dialect'] = a[2:]
            elif a in ('-?', '--help'):
                print(USAGE)
                sys.exit(0)
            else:
                raise Exception(USAGE)
        elif params['in_path'] == '':  # not previously set and not '-'
            params['in_path'] = a
        elif params['out_path'] is None:
            params['out_path'] = a
        else:
            raise Exception(USAGE)
    params['in_path'] = params['in_path']  or None  # replace '' with None
    extras = params['extra_letters']
    if extras:
        params['extra_letters'] =  ''.join(sorted([c for c in extras]))
        # Order always, for consistency
    return params


def expand_or_falsify_vrle(rle, vrle, fixed=False, variableLength=False):
    """
    Given a run-length encoded sequence
        (e.g. ``[('A', 3), ('B', 4)]``)
    and (usually) a variable run-length encoded sequence
        (e.g. ``[('A', 2, 3), ('B', 1, 2)]``)

    expand the VRLE to include the case of the RLE, if they can be consistent.

    If they cannot, return False.

    If vrle is None, this indicates it hasn't been found yet, so rle is
    simply expanded to a VRLE.

    If vrle is False, this indicates that a counterexample has already
    been found, so False is returned again.

    If variableLength is set to True, patterns will be merged even if it is
    a different length from the vrle, as long as the overlapping part is
    consistent.
    """
    suf = ['fixed'] if fixed else []
    if vrle == False:
        return False
    elif vrle is None:
        return [((r[0], r[1], r[1], 'fixed') if fixed else (r[0], r[1], r[1]))
                for r in rle]  # Just accept the new one

    out = []
    lr, lv = len(rle), len(vrle)
    lc = min(lr, lv)  # length of overlapping block
    if lr == lv:
        for (r, v) in zip(rle, vrle):
            c, m, M = v[:3]
            n = r[1]
            if r[0] == c:
                if n >= m and n <= M:
                    out.append(v)
                elif n < m:
                    out.append((c, n, M, 'fixed') if fixed else (c, n, M))
                else:  # n > M
                    out.append((c, m, n, 'fixed') if fixed else (c, m, n))
            else:
                return False
        # All consistent
        return out
    elif not variableLength:
        return False

    for (r, v) in zip(rle[:lc], vrle[:lc]):
        c, m, M = v[:3]
        n = r[1]
        if r[0] == c:
            if n >= m and n <= M:
                out.append(v)
            elif n < m:
                out.append((c, n, M, 'fixed') if fixed else (c, n, M))
            else:  # n > M
                out.append((c, m, n, 'fixed') if fixed else (c, m, n))
        else:
            return False
    if lv == lc:  # variable one is shorter
        for r in rle[lc:]:
            c, f = r[:2]
            out.append((c, 0, f, 'fixed') if fixed else (c, 0, f))
    else:
        for v in vrle[lc:]:
            c, m, M = v[:3]
            out.append((c, 0, M, 'fixed') if fixed else (c, 0, M))
    return out


def escape(s, full=False):
    if full:
        return re.escape(s)
    else:
        return ''.join((c if c in UNESCAPES else re.escape(c)) for c in s)


def escaped_bracket(chars, dialect=None, inner=False):
    """
    Construct a regular expression Bracket (character class),
    obeying the special regex rules for escaping these:

      - Characters do not, in general need to be escaped
      - If there is a close bracket ("]") it mst be the first character
      - If there is a hyphen ("-") it must be the last character
      - If there is a carat ("^"), it must not be the first character
      - If there is a backslash, it's probably best to escape it.
        Some implementations don't require this, but it will rarely
        do any harm, and most implementation understand at least some
        escape sequences ("\w", "\W", "\d", "\s" etc.), so escaping
        seems prudent.

    However, javascript and ruby do not follow the unescaped "]" as the
    first character rule, so if either of these dialects is specified,
    the "]" will be escaped (but still placed in the first position.

    If inner is set to True, the result is returned without brackets.
    """
    opener, closer = ('', '') if inner else ('[', ']')
    if dialect in ('javascript', 'ruby'):
        prefix = '\]' if ']' in chars else ''
    else:
        prefix = ']' if ']' in chars else ''
    suffix = ((r'\\' if '\\' in chars else '')
              + ('^' if '^' in chars else '')
              + ('-' if '-' in chars else ''))
    specials = r']\-^'
    mains = ''.join(c for c in chars if c not in specials)
    return '%s%s%s%s%s' % (opener, prefix, mains, suffix, closer)


def u_alpha_numeric_re(inc, exc, digits=True, dialect=None):
    r = '[^\W%s%s]' % ('' if digits else '0-9', escaped_bracket(exc,
                       dialect=dialect, inner=True))
    i = escaped_bracket(inc, dialect=dialect) if len(inc) == 2 else escape(inc)
    return '(%s|%s)' % (r, i) if inc else r


def capture_group(s):
    """
    Places parentheses around s to form a capure group (a tagged piece of
    a regular expression), unless it is already a capture group.
    """
    return s if (s.startswith('(') and s.endswith(')')) else ('(%s)' % s)


def group_map_function(m, n_groups):
    N = len(m.groups())
    if N != n_groups:  # This means there are nested capture groups
        map = {}
        g = 1
        for i in range(1, N + 1):
            if is_outer_group(m, i):
                map[g] = i
                g += 1
        f = lambda n: map[n]
    else:
        f = lambda i: i
    return f


def is_outer_group(m, i):
    N = len(m.groups())
    return not any(m.start(g) <= m.start(i) and m.end(g) >= m.end(i)
                   for g in range(1, i))


def ilist(L=None):
    return array(INT_ARRAY, L or [])


def dquote(string):
    parts = [p.replace('\\', r'\\').replace('\n', r'\n')
             for p in string.split('"')]
    quoted = ('\\"').join(parts)
    return '"%s"' % quoted


def nvl(v, w):
    """
    This function is used as syntactic sugar for replacing null values.
    """
    return w if v is None else v


def usage_error():
    print(USAGE, file=sys.stderr)
    sys.exit(1)


def main():
    params = get_params(sys.argv[1:])
    rexpy_streams(**params)


if __name__ == '__main__':
    main()
<|MERGE_RESOLUTION|>--- conflicted
+++ resolved
@@ -94,10 +94,7 @@
 bytes_type = str if isPython2 else bytes
 INT_ARRAY = b'i' if sys.version_info[0] < 3 else 'i'
 UNESCAPES = '''!"%',/:;<=>@_` '''
-<<<<<<< HEAD
-=======
-
->>>>>>> eb942266
+
 
 USAGE = re.sub(r'^(.*)Python API.*$', '', __doc__.replace('Usage::', 'Usage:'))
 
