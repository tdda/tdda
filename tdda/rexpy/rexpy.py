--- conflicted
+++ resolved
@@ -212,7 +212,6 @@
 UNIC = 'Ḉ'  # K
 COARSEST_ALPHANUMERIC_CODE = UNIC if UNICHRS else 'C'
 
-<<<<<<< HEAD
 DIALECTS = [
     'grep',
     'java',
@@ -223,8 +222,6 @@
 
 DEFAULT_DIALECT = 'portable'
 
-=======
->>>>>>> eec7a101
 
 class Categories(object):
     escapableCodes = '.*?'
@@ -479,7 +476,6 @@
         self.warnings = []
         self.n_too_many_groups = 0
         self.Cats = Categories(self.thin_extras(extra_letters),
-<<<<<<< HEAD
                                full_escape=full_escape)  # no dialect
         if dialect == 'perl':
             dialect = None
@@ -489,9 +485,6 @@
                                       full_escape=full_escape,
                                       dialect=dialect)  # output dialect
         self.full_escape = full_escape
-=======
-                               full_escape=full_escape, dialect=dialect)
->>>>>>> eec7a101
         self.max_patterns = max_patterns
         self.min_diff_strings_per_pattern = min_diff_strings_per_pattern
         self.min_strings_per_pattern = min_strings_per_pattern
@@ -1049,13 +1042,8 @@
                 else:
                     refined = c
             elif (c == CODE.PUNC
-<<<<<<< HEAD
                   and len(chars) <= size.max_punc_in_group):  # Punctuation
-                refined = '[%s]' % escape(char_str, full=self.full_escape)
-=======
-                  and len(chars) <= SIZE.MAX_PUNC_IN_GROUP):  # Punctuation
                 refined = escaped_bracket(char_str, dialect=self.Cats.dialect)
->>>>>>> eec7a101
                 fixed = True
             else:
                 refined = c
