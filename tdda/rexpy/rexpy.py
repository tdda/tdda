# -*- coding: utf-8 -*-

"""
Usage::

    rexpy [FLAGS] [input file [output file]]

If input file is provided, it should contain one string per line;
otherwise lines will be read from standard input.

If output file is provided, regular expressions found will be written
to that (one per line); otherwise they will be printed.

FLAGS are optional flags. Currently::

  -h, --header      Discard first line, as a header.

  -?, --help        Print this usage information and exit (without error)

  -g, --group       Generate capture groups for each variable fragment
                    of each regular expression generated, i.e. surround
                    variable components with parentheses
                        e.g.     '^([A-Z]+)\-([0-9]+)$'
                        becomes  '^[A-Z]+\-[0-9]+$'

  -q, --quote       Display the resulting regular expressions as
                    double-quoted, escaped strings, in a form broadly
                    suitable for use in Unix shells, JSON, and string
                    literals in many programming languages.
                        e.g.     ^[A-Z]+\-[0-9]+$
                        becomes  "^[A-Z]+\\-[0-9]+$"

  --portable        Product maximally portable regular expressions
                    (e.g. [0-9] rather than \d). (This is the default.)

  --grep            Same as --portable

  --java            Produce Java-style regular expressions (e.g. \p{Digit})

  --posix           Produce posix-compilant regular expressions
                    (e.g. [[:digit:]] rather than \d).

  --perl            Produce Perl-style regular expressions (e.g. \d)

  -u, --underscore  Allow underscore to be treated as a letter.
                    Mostly useful for matching identifiers
                    Also allow -_.

  -d, --dot         Allow dot to be treated as a letter.
                    Mostly useful for matching identifiers.
                    Also -. --period.

  -m, --minus       Allow minus to be treated as a letter.
                    Mostly useful for matching identifiers.
                    Also --hyphen or --dash.

  -v, --version     Print the version number.

  -V, --verbose     Set verbosity level to 1

  -VV, --Verbose    Set verbosity level to 2

  -vlf, --variable  Use variable length fragments

  -flf, --fixed     Use fixed length fragments

Python API
----------

The :py:mod:`tdda.rexpy.rexpy` module also provides a Python API, to allow
discovery of regular expressions to be incorporated into other Python
programs.

"""

from __future__ import division
from __future__ import print_function
from __future__ import absolute_import
from __future__ import unicode_literals

import random
import re
import string
import sys

from array import array
from collections import Counter, defaultdict, namedtuple, OrderedDict
from pprint import pprint

from tdda import __version__

isPython2 = sys.version_info[0] < 3
str_type = unicode if isPython2 else str
bytes_type = str if isPython2 else bytes
INT_ARRAY = b'i' if sys.version_info[0] < 3 else 'i'
UNESCAPES = '''!"%',/:;<=>@_` '''


USAGE = re.sub(r'^(.*)Python API.*$', '', __doc__.replace('Usage::', 'Usage:'))

MIN_MERGE_SIMILARITY = 0.5
TERMINATE = True  # False

N_ALIGNMENT_LEVELS = 1

MAX_GROUPS = 99   # re library fails with AssertionError:
                  # sorry, but this version only supports 100 named groups
                  # if you have too many groups.
                  # Looks like actual limit might be 99, not 100...

MAX_VRLE_RANGE = 2  # Meaning that it will only produce patterns like
                    # x{m,n} when n - m ≤ 2

VARIABLE_LENGTH_FRAGS = False
VERBOSITY = 0

MAX_PATTERNS = None
MIN_DIFF_STRINGS_PER_PATTERN = 1
MIN_STRINGS_PER_PATTERN = 1

<<<<<<< HEAD
USE_SAMPLING = False
USE_SAMPLING = True

#USE_SAMPLING = 0
=======
USE_SAMPLING = True

>>>>>>> d9ce5e70
VERBOSITY = 0
RE_FLAGS = re.UNICODE | re.DOTALL

DIALECTS = ['perl']

class Size(object):
    def __init__(self, **kwargs):
<<<<<<< HEAD
        self.use_sampling = kwargs.get('use_sampling', USE_SAMPLING)
=======
        self.use_sampling = nvl(kwargs.get('use_sampling', USE_SAMPLING),
                                USE_SAMPLING)
>>>>>>> d9ce5e70
        do_all = kwargs.get('do_all')
        if do_all is None:
            if self.use_sampling:
                do_all = 100             # Use all examples up to this many
            else:
                do_all = 100000000       # Use all examples up to this many
        self.do_all = do_all
        self.do_all_exceptions = 4000    # Add in all failures up to this many
        self.n_per_length = 64           # When sampling, use this many
                                         # of each length
        self.max_sampled_attempts = 2    # Give up and use all after this many
                                         # sampled attempts

        self.max_punc_in_group = 5
        self.max_strings_in_group = 10
        for (k, v) in kwargs.items():
<<<<<<< HEAD
            if k in self.__dict__():
                if v is None:
=======
            if k in self.__dict__:
                if v is None and k not in ('use_sampling', 'do_all'):
>>>>>>> d9ce5e70
                    raise Exception('Bad null value for parameter %s to Size.'
                                    % k)
                else:
                    self.__dict__[k] = v
            else:
                raise Exception('Unknown parameter to Size: "%s" % k')



nCalls = 0
memo = {}
def cre(rex):
    """
    Compiled regular expression
    Memoized implementation.
    """
    global nCalls, memo
    nCalls += 1
    c = memo.get(rex)
    if c:
        return c
    else:
        memo[rex] = c = re.compile(rex, RE_FLAGS)
        return c


def terminated_cre(expr):
    return cre('^%s$' % expr)


def terminated_re(expr):
    return '^%s$' % expr


if TERMINATE:
    poss_term_cre = terminated_cre
    poss_term_re = terminated_re
else:
    def poss_term_re(expr):
        return expr

    def poss_term_cre(expr):
        return cre(expr)


class CODE(object):
    ANY = '?'
    PUNC = '.'


class Category(object):
    def __init__(self, name, code, re_string):
        self.name = name
        self.code = code
        self.re_string = re_string
        self.re_single = poss_term_cre(re_string)
        self.re_multiple = poss_term_cre(re_string + '+')

    def set(self, rex):
        self.re_string = rex


UNICHRS = True  # controls whether to include a unicode letter class
UNIC = 'Ḉ'  # K
COARSEST_ALPHANUMERIC_CODE = UNIC if UNICHRS else 'C'

DIALECTS = [
    'grep',
    'java',
    'perl',
    'portable',
    'posix',
]

DEFAULT_DIALECT = 'portable'


class Categories(object):
    escapableCodes = '.*?'
    def __init__(self, extra_letters=None, full_escape=False, dialect=None):
        if extra_letters:
            assert all(L in '_.-' for L in extra_letters)   # For now
            extra_letters = ''.join(e for e in '_.-'
                                    if e in extra_letters)  # Force '-' to end
            el_re = extra_letters
            el_re_exc = '' if '_' in extra_letters else '_'
        else:
            el_re = ''
            el_re_exc = '_'
        el_re_inc = (extra_letters or '').replace('_', '')
        punctuation = self.PunctuationChars(el_re)
        self.dialect = dialect
        self.extra_letters = extra_letters or ''
        self.full_escape = full_escape
        self.LETTER = Category('LETTER', 'A', '[A-Z]')
        self.letter = Category('letter', 'a', '[a-z]')
        self.Letter = Category('Letter', 'L', '[A-Za-z]')
        self.ULetter = Category('ULetter', 'Ḹ', r'[^\W0-9_]')
        if extra_letters:
            self.LETTER_ = Category('LETTER_', 'B', '[A-Z%s]' % el_re)
            self.letter_ = Category('letter_', 'b', '[a-z%s]' % el_re)
            self.Letter_ = Category('Letter_', 'M', '[A-Za-z%s]' % el_re)
            if extra_letters == '_':
                self.ULetter_ = Category('ULetter_', 'Ṃ', r'[^\W0-9]')
            else:
                p = u_alpha_numeric_re(el_re_inc, el_re_exc, digits=False,
                                       dialect=dialect)
                self.ULetter_ = Category('ULetter_', 'Ṃ', p)

            ExtraLetterGroups = ['LETTER_', 'letter_', 'Letter_'] + (
                                    ['ULetter_'] if  UNICHRS else []
                                )
        else:
            self.ULetter_ = Category('ULetter_', 'Ṃ', r'[^\W0-9_]')
            ExtraLetterGroups = []
        self.Digit = Category('Digit', 'D', r'\d')
        self.hex = Category('hex', 'h', '[0-9a-f]')
        self.HEX = Category('HEX', 'H', '[0-9A-F]')
        self.Hex = Category('Hex', 'X', '[0-9a-fA-F]')
        self.ALPHANUMERIC = Category('ALPHANUMERIC', 'N', '[A-Z0-9%s]' % el_re)
        self.alphanumeric = Category('alphanumeric', 'n', '[a-z0-9%s]' % el_re)
        self.AlphaNumeric = Category('AlphaNumeric', 'C',
                                     '[A-Za-z0-9%s]' % el_re)
        self.UAlphaNumeric = Category('UAlphaNumeric', 'Ḉ',
                                      u_alpha_numeric_re(el_re_inc, el_re_exc,
                                                         dialect=dialect))
        self.Whitespace = Category('Whitespace', ' ', r'\s')
        self.Punctuation = Category('Punctuation', CODE.PUNC,
                                    escaped_bracket(punctuation,
                                                    dialect=dialect))

        self.Other = Category('Other', '*', r'[^!-~\s]')
        self.Any = Category('Any', CODE.ANY, '.')

        self.SpecificCoarseCats = [self.UAlphaNumeric if UNICHRS
                                                      else self.AlphaNumeric,
                                   self.Whitespace,
                                   self.Punctuation]
        self.AllCoarseCats = self.SpecificCoarseCats + [self.Other]
        self.IncreasinglyGeneralAlphanumerics = [
            'Digit',
            'LETTER', 'letter', 'Letter',
        ] + (
            ['ULetter'] if UNICHRS else []
        ) + ExtraLetterGroups + [
            'HEX', 'hex', 'Hex',
            'ALPHANUMERIC', 'alphanumeric', 'AlphaNumeric',
        ] + (
            ['UAlphaNumeric'] if UNICHRS else []

        )
        if dialect and dialect != 'perl':
            self.adapt_for_output(dialect, el_re)

    def PunctuationChars(self, el_re):
        specials = re.compile(r'[A-Za-z0-9\s%s]' % el_re, RE_FLAGS)
        return [chr(c) for c in range(32, 127) if not re.match(specials,
                                                               chr(c))]


    def build_cat_map(self):
        """
        Lazily builds (on first use) mapping from single-character category
        codes to Category Objects, stores in self.code2cat, which is used
        by __getitem__. e.g.

            'N' --> self.ALPHANUMERIC
            'X' --> self.Hex
        """
        self.code2cat = {}
        for k in self.__dict__:
            cat = self.__dict__[k]
            code = getattr(cat, 'code', None)
            if code:
                self.code2cat[code] = cat

    def __getitem__(self, k):
        if not hasattr(self, 'code2cat'):
            self.build_cat_map()
        return self.code2cat[k]

    @classmethod
    def escape_code(cls, code):
        return escape(code, full=False) if code in cls.escapableCodes else code

    def escape(self, s, full=None):
        return escape(s, full=self.full_escape if full is None else full)

    def adapt_for_output(self, dialect, el_re):
        """
        This converts the output regular expressions for each kind of
        fragment identified to one of the supported, dialects, as listed
        below.

        This is called at the very end of regular-expression generation,
        since not all dialects can be used internally for determining
        what patterns to generate.
        """
        if dialect in ('portable', 'grep'):
            self.Digit.set(r'[0-9]')
        elif dialect == 'posix':
            self.Digit.set(r'[[:digit:]]')

            self.letter.set(r'[[:lower:]]')
            self.LETTER.set(r'[[:upper:]]')
            self.Letter.set(r'[[:alpha:]]')
            self.ULetter.set(r'[[:alpha:]]')
            self.Hex.set(r'[[:xdigit:]]')
            self.Whitespace.set(r'[[:space:]]')
            if el_re:
                self.ALPHANUMERIC.set('[[:upper:][:digit:]%s]' % el_re)
                self.alphanumeric.set('[[:lower:][:digit:]%s]' % el_re)
                self.AlphaNumeric.set('[[:alnum:]%s]' % el_re)
                self.UAlphaNumeric.set('[[:alnum:]%s]' % el_re)
            else:
                self.Punctuation.set(r'[[:punct:]]')

        elif dialect == 'java':
            self.Digit.set(r'\p{Digit}')
            self.letter.set(r'\p{Lower}')
            self.LETTER.set(r'\p{Upper}')
            self.Letter.set(r'\p{Alpha}')
            self.ULetter.set(r'\p{Alpha}')
            self.Hex.set(r'\p{XDigit}')
            self.Whitespace.set(r'\p{Space}')
            if el_re:
                self.ALPHANUMERIC.set('[\p{Upper}\p{Digit}%s]' % el_re)
                self.alphanumeric.set('[\p{Lower}\p{Digit}%s]' % el_re)
                self.AlphaNumeric.set('[\p{Alnum}%s]' % el_re)
                self.UAlphaNumeric.set('[\p{Alnum}%s]' % el_re)
            else:
                self.Punctuation.set(r'\p{Punct}')
        else:
            raise Exception('Unknown dialect: %s' % dialect)



class Fragment(namedtuple('Fragment', 're group')):
    """
    Container for a fragment.

    Attributes:

      * ``re``: the regular expression for the fragment
      * ``group``: True if it forms a capture group (i.e. is not constant)
    """

class Coverage(namedtuple('Coverage', 'n n_uniq incr incr_uniq index')):
    """
    Container for coverage information.

    Attributes:

     * ``n:`` number of matches
     * ``n_unique:`` number matches, deduplicating strings
     * ``incr:`` number of new (unique) matches for this regex
     * ``incr_uniq:`` number of new (unique) deduplicated matches
       for this regex
     * ``index:`` index of this regex in original list returned.
    """


def Tree():
    return defaultdict(list)


class Examples(object):
    def __init__(self, strings, freqs):
        self.strings = strings
        self.freqs = freqs
        self.n_uniqs = len(strings)
        self.n_strings = sum(freqs)



class Extractor(object):
    """
    Regular expression 'extractor'.

    Given a set of examples, this tries to construct a useful
    regular expression that characterizes them; failing which,
    a list of regular expressions that collectively cover the cases.

    Results are stored in ``self.results`` once extraction has occurred,
    which happens by default on initialization, but can be invoked
    manually.

    The examples may be given as a list or as a dictionary:
    if a dictionary, the values are assumed to be string frequencies.

    size can be provided as:
        - a Size() instance, to control various sizes within rexpy
        - None (the default), in which case rexpy's defaults are used
        - False or 0, which means don't use sampling

    Verbose is usually 0 or ``False``. It can be to ``True`` or 1 for various
    extra output, and to higher numbers for even more verbose output.
    The highest level currently used is 2.
    """
    def __init__(self, examples, extract=True, tag=False, extra_letters=None,
                 full_escape=False,
                 remove_empties=False, strip=False,
                 variableLengthFrags=VARIABLE_LENGTH_FRAGS,
                 specialize=False,
                 max_patterns=MAX_PATTERNS,
                 min_diff_strings_per_pattern=MIN_DIFF_STRINGS_PER_PATTERN,
<<<<<<< HEAD
                 min_strings_per_pattern=MIN_STRINGS_PER_PATTERN, size=None,
=======
                 min_strings_per_pattern=MIN_STRINGS_PER_PATTERN,
                 size=None, seed=None, dialect=DEFAULT_DIALECT,
>>>>>>> d9ce5e70
                 verbose=VERBOSITY):
        """
        Set class attributes and clean input strings.
        Also performs exraction unless extract=False.
        """
        self.verbose = verbose
<<<<<<< HEAD
        self.size = size or Size()
=======
        self.size = size or Size(use_sampling=False if size == 0 else None)
>>>>>>> d9ce5e70
        if self.size.use_sampling:
            self.by_length = Tree()         # Also store examples by length
        self.n_stripped = 0                 # Number that required stripping
        self.n_empties = 0                  # Number of empty string found
        self.n_nulls = 0                    # Number of nulls found
        self.remove_empties = remove_empties
        self.strip = strip
        self.variableLengthFrags = variableLengthFrags
        self.specialize = specialize
        self.tag = tag                      # Returned tagged (grouped) RE
        self.examples = self.clean(examples)
        self.results = None
        self.warnings = []
        self.n_too_many_groups = 0
        self.Cats = Categories(self.thin_extras(extra_letters),
                               full_escape=full_escape)  # no dialect
        if dialect == 'perl':
            dialect = None
        self.dialect = dialect
        if dialect is not None:
            self.OutCats = Categories(self.thin_extras(extra_letters),
                                      full_escape=full_escape,
                                      dialect=dialect)  # output dialect
        self.full_escape = full_escape
        self.max_patterns = max_patterns
        self.min_diff_strings_per_pattern = min_diff_strings_per_pattern
        self.min_strings_per_pattern = min_strings_per_pattern
        self.max_patterns = nvl(max_patterns, MAX_PATTERNS)
        self.seed = seed

        if extract:
            self.extract()                  # Stores results

    def extract(self):
        """
        Actually perform the regular expression 'extraction'.
        """
<<<<<<< HEAD
        if self.examples.n_uniqs == 0:
            self.results = None

        size = self.size
        if self.examples.n_uniqs <= size.do_all:
            self.results = self.batch_extract(self.examples.strings,
                                              self.examples.freqs)
        else:
            examples, freqs = self.sample(size.do_all)
            attempt = 1
            failures = []
            while attempt <= size.max_sampled_attempts + 1:
                if self.verbose:
                    print('Pass %d' % attempt)
                    print('Examples: %s ... %s' % (examples[:5],
                                                   examples[-5:]))
                self.results = self.batch_extract(examples, freqs)
                failures, fail_freqs = self.find_non_matches()
                if self.verbose:
                    print('REs:', self.results.rex)
                    print('Failures (%d): %s' % (len(failures),
                                                 failures[:5]))
                if len(failures) == 0:
                    break
                elif (len(failures) <= size.do_all_exceptions
                      or attempt > size.max_sampled_attempts):
                    examples.extend(failures)
                    freqs.extend(fail_freqs)
                else:
                    z = list(zip(failures, freqs))
                    sampled = random.sample(z, size.do_all_exceptions)
                    examples.extend(s[0] for s in sampled)
                    freqs.extend(s[1] for s in sampled)
                attempt += 1
        self.add_warnings()
=======
        self.prng_state = PRNGState(self.seed)
        try:
            if self.examples.n_uniqs == 0:
                self.results = None

            size = self.size
            if self.examples.n_uniqs <= size.do_all:
                self.results = self.batch_extract()
                failures, fail_freqs, re_freqs = self.find_non_matches()
            else:
                self.all_examples = self.examples
                examples, freqs = self.sample(size.do_all)
                self.examples = Examples(examples, freqs)
                attempt = 1
                failures = []
                while attempt <= size.max_sampled_attempts + 1:
                    if self.verbose:
                        print('\n*** Pass %d (%s strings)'
                              % (attempt, len(examples)))
                        if self.verbose > 1:
                            print('Examples: %s ... %s' % (examples[:5],
                                                           examples[-5:]))
                    self.results = self.batch_extract()
                    failures, fail_freqs, re_freqs = self.find_non_matches()
                    if self.verbose:
                        print('%s REs:' % len(self.results.rex))
                        for r in self.results.rex:
                            print('    %s' % r)
                        print('\nFailures (%d): %s' % (len(failures),
                                                       failures[:5]))
                    if len(failures) == 0:
                        break
                    elif (len(failures) <= size.do_all_exceptions
                          or attempt > size.max_sampled_attempts):
                        if self.verbose:
                            print('\n\n\n*** Now doing all failures...')
                            self.examples.strings.extend(failures)
                            self.examples.freqs.extend(fail_freqs)
                            print('\n\n\n*** Total strings = %s'
                                  % len(self.examples.strings))
                    else:
                        z = list(zip(failures, freqs))
                        if len(z) > size.do_all_exceptions:
                            sampled = random.sample(z, size.do_all_exceptions)
                        else:
                            sampled = z
                        self.examples.strings.extend(s[0] for s in sampled)
                        self.examples.freqs.extend(s[1] for s in sampled)
                    attempt += 1
                self.examples = self.all_examples
            self.add_warnings()
            self.results.remove(self.find_bad_patterns(re_freqs))
            self.convert_rex_to_dialect()
        finally:
            self.prng_state.restore()

    def find_bad_patterns(self, freqs):
        """
        Given freqs, a list of frequencies (for the corresponding indexed RE)
        identify indexes to patterns that:
            - have too few strings
            - cause too many patterns to be returned

        NOTE: min_diff_strings_per_pattern is currently ignored.

        Returns set of indices for deletion
        """
        M = self.max_patterns
        deletions = set()
        if M is not None and len(freqs) > self.max_patterns:
            deletions = set(list(sorted(range(len(freqs)),
                                        key=lambda k: -freqs[k]))[M:])

        m = self.min_strings_per_pattern
        if m > 1:
            deletions = deletions.union({i for (i, v) in enumerate(freqs)
                                           if v < m})
        return deletions

>>>>>>> d9ce5e70

    def add_warnings(self):
        if self.n_too_many_groups:
            self.warnings.append('%d string%s assigned to .{m,n} for needing '
                                 '"too many" groups.'
                                 % (self.n_too_many_groups,
                                    's' if self.n_too_many_groups > 1 else ''))

    def thin_extras(self, extra_letters):
        if not extra_letters or len(extra_letters) == 1:
            return extra_letters
        keep = []
        for L in extra_letters:
            if any(L in example for example in self.examples.strings):
                keep.append(L)
        return ''.join(keep) if keep else None

    def clean(self, examples):
        """
        Compute length of each string and count number of examples
        of each length.
        """
        isdict = isinstance(examples, dict)
        counter = Counter()
        for s in examples:
            n = examples[s] if isdict else 1
            if s is None:
                self.n_nulls += 1
            elif n == 0:
                continue  # dictionary entry with count 0
            else:
                stripped = s.strip() if self.strip else s
                L = len(stripped)
                if self.remove_empties and L == 0:
                    self.n_empties += n
                else:
                    counter[stripped] += n
                    if len(stripped) != len(s):
                        self.n_stripped += n


        if self.verbose > 1:
            print('Examples:')
            pprint([(k, v) for (k, v) in zip(counter.strings, counter.freqs)])
            print()

        return Examples(list(counter.keys()), ilist(counter.values()))

<<<<<<< HEAD
    def batch_extract(self, examples, freqs):
        """
        Find regular expressions for a batch of examples (as given).
        """

=======
    def batch_extract(self):
        """
        Find regular expressions for a batch of examples (as given).
        """
        examples = self.examples.strings
        freqs = self.examples.freqs
>>>>>>> d9ce5e70
        # First, run-length encode each (distinct) example
        rles = [self.run_length_encode_coarse_classes(s) for s in examples]
        rle_freqs = IDCounter()
        example2r_id = ilist([1]) * len(examples)  # same length as rles
        r_id2v_id = {}
        for i, rle in enumerate(rles):
            r_id = rle_freqs.add(rle, freqs[i])
            example2r_id[i] = r_id    # r_ids are the ids of rles

        # Then convert these RLEs to VRLEs (variable-run-length-encoded seqs)
        example2v_id = ilist([1]) * len(examples)  # same length as rles
        vrles, sig2rle, sig2vrle = to_vrles(rle_freqs.keys())
        vrle_freqs = IDCounter()
        refined = []
        for vrle in vrles:
            v_id = vrle_freqs.add(vrle)  # v_ids are the ids of vles
            sig = signature(vrle)
            for rle in sig2rle[sig]:
                r_id = rle_freqs.ids[rle]
                r_id2v_id[r_id] = v_id
                vrle_freqs.counter[v_id] += rle_freqs.counter[r_id]
                # This adds in the freq for each rle in the vrle
            vrle_freqs.counter[v_id] -= 1  # Take off the "extra" one we
                                           # initially added
            # Note, these totals include repeats.

        # For each example, record the id of the VRLE to which it belongs
        # and stash that away inside the Examples object.
        for i, r_id in enumerate(example2r_id):
            example2v_id[i] = r_id2v_id[r_id]
        self.examples.example2v_id = example2v_id
#        self.examples.example2r_id = example2r_id  # probably don't need

        # Refine the fragments in the VRLEs
        for vrle in vrles:
            grouped = self.refine_fragments(vrle, vrle_freqs.ids[vrle])
            refined.append(grouped)

#        self.examples.rle_freqs = rle_freqs  # probably don't need
        self.examples.vrle_freqs = vrle_freqs

        merged = self.merge_patterns(refined)
        if self.specialize:
            merged = self.specialize_patterns(merged)
        mergedrex = [self.vrle2re(m, tagged=self.tag) for m in merged]
        mergedfrags = [self.vrle2refrags(m) for m in merged]
        return ResultsSummary(rles, rle_freqs, vrles, vrle_freqs,
                              merged, mergedrex, mergedfrags,
                              extractor=self)

    def convert_rex_to_dialect(self):
        self.results.convert_to_dialect(self)

    def specialize(self, patterns):
        """
        Check all the catpure groups in each patterns and simplify any
        that are sufficiently low frequency.
        """
        return patterns

    def coarse_classify(self, s):
        """
        Classify each character in a string into one of the coarse categories
        """
        return ''.join(self.coarse_classify_char(c) for c in s)

    def coarse_classify_char(self, c):
        """
        Classify character into one of the coarse categories
        """
        Cats = self.Cats
        for cat in Cats.SpecificCoarseCats:
            if re.match(cat.re_single, c):
                return cat.code
        assert re.match(Cats.Other.re_single, c)
        return Cats.Other.code

    def run_length_encode_coarse_classes(self, s):
        """
        Returns run-length encoded coarse classification
        """
        rle = run_length_encode(self.coarse_classify(s))
        if len(rle) <= MAX_GROUPS:
            return rle
        else:
            self.n_too_many_groups += 1
            return run_length_encode(CODE.ANY * len(s))

    def merge_patterns(self, patterns):
        if len(patterns) == 1:
            return patterns
        patterns = self.sort_by_length(patterns)
        level = 0
        parts = [patterns]  # Start off with each whole pattern
                            # as a single part
        n_parts = len(parts)
        DO_ALIGNMENT = True
        while level < N_ALIGNMENT_LEVELS and DO_ALIGNMENT:
            parts = self.alignment_step(parts, level)
            if len(parts) == n_parts:  # no change this time; next level
                level += 1
            else:
                n_parts = len(parts)
        patterns = self.join_parts(parts)
        return patterns

    def alignment_step(self, parts, level):
        new_parts = []
        n_parts = len(parts)
        for part in parts:
            if level == 0:
                new_parts.extend(self.merge_fixed_omnipresent_at_pos(part))
            elif level == 1:
                new_parts.extend(self.merge_fixed_only_present_at_pos(part))
            else:
                raise ValueError('Level out of range (%d)' % level)
        if self.verbose > 1:
            print('\nOUT:')
            print(self.aligned_parts(new_parts))
        return new_parts

    def merge_fixed_omnipresent_at_pos(self, patterns):
        """
        Find unusual columns in fixed positions relative to ends.
        Align those, split and recurse
        """
        lstats = length_stats(patterns)
        if lstats.max_length <= 1:
            return [patterns]  # nothing to do
        frags = set()
        # First find fixed fragments that are present in the first pattern
        # for this part.
        for frag in patterns[0]:  # first pattern
            if len(frag) == 4:  # fixed
                frags.add(frag)
        frags = list(frags)

        # Now remove fragments that aren't in every pattern
        for pattern in patterns[1:]:
            i = 0
            while i < len(frags):
                if not frags[i] in pattern:
                    del frags[i]
                else:
                    i += 1

        if not frags:
            return [patterns]

        leftPos = {frag: Counter() for frag in frags}   # pos of frag from left
        rightPos = {frag: Counter() for frag in frags}  # ... and from right
        for pattern in patterns:
            n = len(pattern)
            for i, frag in enumerate(pattern):
                if frag in frags:
                    leftPos[frag][i] += 1
                    if not lstats.all_same_length:
                        rightPos[frag][n - i] += 1

        nPatterns = len(patterns)
        leftFixed = get_omnipresent_at_pos(leftPos, nPatterns)

        if leftFixed:
            return left_parts(patterns, leftFixed)
        rightFixed = get_omnipresent_at_pos(rightPos, nPatterns,
                                            verbose=self.verbose)
        if rightFixed:
            return right_parts(patterns, rightFixed)
        return [patterns]

    def merge_fixed_only_present_at_pos(self, patterns):
        """
        Find unusual columns in fixed positions relative to ends.
        Align those
        Split and recurse
        """
        lstats = length_stats(patterns)
        if lstats.max_length <= 1:
            return [patterns]  # nothing to do
        frags = set()
        # First find fixed fragments from all patterns
        for pattern in patterns:
            for frag in pattern:  # first pattern
                if len(frag) == 4:  # fixed
                    frags.add(frag)

        if not frags:
            return [patterns]

        leftPos = {frag: Counter() for frag in frags}   # pos of frag from left
        rightPos = {frag: Counter() for frag in frags}  # ... and from right
        for pattern in patterns:
            n = len(pattern)
            for i, frag in enumerate(pattern):
                if frag in frags:
                    leftPos[frag][i] += 1
                    if not lstats.all_same_length:
                        rightPos[frag][n - i] += 1

        nPatterns = len(patterns)
        leftFixed = get_only_present_at_pos(leftPos)

        if leftFixed:
            if self.verbose:
                print('LEFT FOUND!', leftFixed)
            return left_parts(patterns, leftFixed)
        rightFixed = get_only_present_at_pos(rightPos, verbose=self.verbose)
        if rightFixed:
            if self.verbose:
                print('RIGHT FOUND!', rightFixed)
            return right_parts(patterns, rightFixed)
        return [patterns]

    def join_parts(self, parts):
        if not parts:
            return []
        out = [[] for i in range(len(parts[0]))]
        for part in parts:
            for i, row in enumerate(part):
                if row:
                    out[i].extend(row)
        return out

    def sort_by_length(self, patterns):
        if patterns:
             M = max(len(p) for p in patterns if p is not None) + 1
             f = lambda p: len(p) if p is not None else M
             return list(sorted(patterns, key=f))
        else:
            return []

    def pad(self, p, q):
        if self.verbose:
            print(self.vrle2re(self.despecify(p), True))
            print(self.vrle2re(self.despecify(q), True))
            print()
        return p  # padded

    def despecify(self, pattern):
        return list(self.despecify_frag(frag) for frag in pattern)

    def despecify_frag(self, frag):
        r, m, M = frag[:3]
        if m == M == 1:
            return frag
        else:
            return (r, 1, None) if len(frag) == 3 else (r, 1, None, 'fixed')

    def similarity(self, p, q):
        return 1

<<<<<<< HEAD
    def sample_old(self, nPerLength):
        """
        Sample strings for potentially faster induction.
        """
        lengths = self.by_length.keys()
        lengths.sort()
        examples = []
        for L in lengths:
            x = self.by_length[L]
            if len(self.by_length[L]) <= nPerLength:
                examples.extend(x)
            else:
                examples.extend(random.sample(x, nPerLength))
        return examples
=======
    def sample(self, n):
        """
        Sample strings for potentially faster induction.
        """
        indices = list(range(len(self.all_examples.strings)))
        sample_indices = random.sample(indices, n)
        return ([self.all_examples.strings[i] for i in sample_indices],
                [self.all_examples.freqs[i] for i in sample_indices])
>>>>>>> d9ce5e70

    def sample(self, n):
        """
        Sample strings for potentially faster induction.
        """
        indices = list(range(len(self.examples.strings)))
        sample_indices = random.sample(indices, n)
        return ([self.examples.strings[i] for i in indices],
                [self.examples.freqs[i] for i in indices])
#        return random.sample(self.examples.strings, n)


    def find_non_matches(self):
        """
        Returns all example strings that do not match any of the regular
        expressions in results, together with their frequencies.
        """
<<<<<<< HEAD
        strings = self.examples.strings
        N = len(strings)
        matched = [False] * N
        nRemaining = N
=======
        examples = getattr(self, 'all_examples', self.examples)
        strings = examples.strings
        freqs = examples.freqs
        N = len(strings)
        matched = [False] * N
        nRemaining = N
        re_freqs = [0] * len(self.results.rex)
>>>>>>> d9ce5e70
        if self.results:
            for j, r in enumerate(self.results.rex):
                cr = cre(r)
                for i in range(N):
                    if not matched[i]:
                        if re.match(cr, strings[i]):
<<<<<<< HEAD
                            matched[i] += 1
                            nRemaining -= 1
                            if nRemaining == 0:
                                return [], []
        indices = [i for i in range(N) if not matched[i]]
        failures = [strings[i] for i in indices]
        freqs = [self.examples.freqs[i] for i in indices]
        return failures, freqs
=======
                            matched[i] = True
                            nRemaining -= 1
                            re_freqs[j] += freqs[i]
                            if nRemaining == 0:
                                return [], [], re_freqs
        indices = [i for i in range(N) if not matched[i]]
        failures = [strings[i] for i in indices]
        out_freqs = [freqs[i] for i in indices]
        return failures, out_freqs, re_freqs
>>>>>>> d9ce5e70

    def pattern_matches(self):
        compiled = [cre(r) for r in self.results.rex]
        results = OrderedDict()
        for x in self.examples.strings:
            for i, r in enumerate(self.results.rex):
                cr = cre(r)
                if re.match(cr, x):
                    try:
                        results[i].append(x)
                    except:
                        results[i] = [x]
                    break
            else:
                # TODO: should never happen, so should raise an exception
                print('Example "%s" did not match any pattern' % x)
        return results

    def analyse_fragments(self, vrle, v_id):
        """
        Analyse the contents of each fragment in vrle across the
        examples it matches.

        Return zip of
            - the characters in each fragment
            - the strings in each fragment
            - the run-length encoded fine classes in each fragment
            - the run-length encoded characters in each fragment
            - the fragment itself
        all indexed on the (zero-based) group number.
        """
        examples = self.examples
        regex = cre(self.vrle2re(vrle, tagged=True))
        n_frags = len(vrle)
        frag_chars = [set([]) for i in range(n_frags)]
        frag_strings = [set([]) for i in range(n_frags)]

        frag_rlefcs = [None] * n_frags  # Start as None; end as False or VRLE
        frag_rlecs = [None] * n_frags   # Start as None; end as False or VRLE

        n_strings = [0] * n_frags
        strings = examples.strings
        v_ids = examples.example2v_id
        size = self.size
        for i, example in enumerate(strings):
            if v_ids[i] == v_id:  # Only need to use examples for this VRLE
                m = re.match(regex, example)
                assert m is not None
                f = group_map_function(m, n_frags)
                for i, frag in enumerate(vrle):
                    try:
                        g = m.group(f(i + 1))
                    except:
                        print('>>>', regex.pattern)
                        print(n_frags, i)
                        raise

                    if n_strings[i] <= size.max_strings_in_group:
                        frag_strings[i].add(g)
                        n_strings[i] = len(frag_strings[i])
                    frag_chars[i] = frag_chars[i].union(set(list(g)))
                    (frag_rlefcs[i],
                     frag_rlecs[i]) = self.rle_fc_c(g, frag,
                                                     frag_rlefcs[i],
                                                     frag_rlecs[i])
        if self.verbose >= 2:
            print('Fine Class VRLE:', frag_rlefcs)
            print('      Char VRLE:', frag_rlecs)
        return zip(frag_chars, frag_strings, frag_rlefcs, frag_rlecs, vrle)

    def refine_fragments(self, vrle, v_id):
        """
        Refine the categories for variable-run-length-encoded pattern (vrle)
        provided by narrowing the characters in each fragment.
        """
        examples = self.examples
        ga = self.analyse_fragments(vrle, v_id)
        out = []
        Cats = self.Cats
        size = self.size
        n_groups = len(vrle)

        for group, (chars, strings, rlefc, rlec, fragment) in enumerate(ga):
            (c, m, M) = fragment
            char_str = ''.join(sorted(chars))
            fixed = False
            refined = None
            if len(strings) == 1:   # Same string for whole group
                refined = self.Cats.escape(list(strings)[0])
                m = M = 1
                fixed = True
            elif len(chars) == 1:   # Same character, possibly repeated
                refined = self.Cats.escape(list(chars)[0])
                fixed = True
            elif c == COARSEST_ALPHANUMERIC_CODE:  # Alphanumeric
                if rlec:  # Always same sequence of chars
                    if self.verbose >= 2:
                        print('SAME CHARS: %s' % rlec)
                    out.extend(plusify_vrles(rlec))
                    continue
                elif rlefc:  # Always same sequence of fine classes
                    if self.verbose >= 2:
                        print('SAME FINE CLASSES: %s' % rlefc)
                    if n_groups + len(rlefc) - 1 <= MAX_GROUPS:
                        out.extend(plusify_vrles(rlefc))
                        n_groups += len(rlefc) - 1
                        continue
                for k in Cats.IncreasinglyGeneralAlphanumerics:
                    cat = getattr(Cats, k)
                    if type(cat) == tuple:
                        print('>>>', cat)  # This cannot happen
                    code = cat.code
                    if re.match(cat.re_multiple, char_str):
                        refined = Cats.escape_code(code)
                        break  # <-- continue?
                else:
                    refined = c
            elif (c == CODE.PUNC
                  and len(chars) <= size.max_punc_in_group):  # Punctuation
<<<<<<< HEAD
                refined = '[%s]' % escape(char_str, full=self.full_escape)
=======
                refined = escaped_bracket(char_str, dialect=self.Cats.dialect)
>>>>>>> d9ce5e70
                fixed = True
            else:
                refined = c
            if fixed:
                out.append((refined, m, M, 'fixed'))
            else:
                out.append((refined, m, M))
        return out

    def rle_fc_c(self, s, pattern, rlefc_in, rlec_in):
        """
        Convert a string, matching a 'C'-(fragment) pattern, to
            - a run-length encoded sequence of fine classes
            - a run-length encoded sequence of characters

        Given inputs:
            ``s`` --- a string representing the actual substring of an
                      example that matches a pattern fragment described
                      by pattern

            ``pattern`` --- a VRLE of coarse classes

            ``rlefc_in`` --- a VRLE of fine classes, or None, or False

            ``rlec_in`` --- a VRLE of characters, or None, or False

        Returns new rlefc and rlec, each of which is:

            ``False``, if the string doesn't match the corresponding
            input VRLE

            a possibly expanded VRLE, if it does match, or would match
            if expanded (by allowing more of fewer repetitions).
        """
        if (pattern[0] != COARSEST_ALPHANUMERIC_CODE
                or (rlefc_in == False and rlec_in == False)):
            return (False, False)  # Indicates, neither applies
                                   # Either 'cos not coarse class C
                                   # Or because previously found wanting...

        rlefc = []      # run-length encoded list of fine classes
        rlec = []       # run-length encoded list of characters
        last_fc = None  # last fine class
        last_c = None   # last character

        for c in s:
            fc = self.fine_class(c)
            if fc == last_fc:
                nfc += 1
            else:
                if last_fc:
                    rlefc.append((last_fc, nfc))
                last_fc = fc
                nfc = 1
            if c == last_c:
                nc += 1
            else:
                if last_c:
                    rlec.append((last_c, nc))
                last_c = c
                nc = 1
        if last_c:  # i.e. there were any; probably always the case
            rlefc.append((last_fc, nfc))
            rlec.append((last_c, nc))

        v = self.variableLengthFrags
        return (expand_or_falsify_vrle(rlefc, rlefc_in, variableLength=v),
                expand_or_falsify_vrle(rlec, rlec_in, fixed=True,
                                       variableLength=v))


    def fine_class(self, c):
        """
        Map a character in coarse class 'C' (AlphaNumeric) to a fine class.
        """
        cats = self.Cats
        if c.isdigit():
            return cats.Digit.code
        elif 'a' <= c <= 'z':
            return cats.letter.code
        elif 'A' <= c <= 'Z':
            return cats.LETTER.code
        elif c in cats.extra_letters or not UNICHRS:
            return cats.LETTER_.code
        else:
            return cats.ULetter_.code

    def fragment2re(self, fragment, tagged=False, as_re=True, output=False):
        """
        Convert fragment to RE.

        If output is set, this is for final output, and should be in the
        specified dialect (if any).
        """
        (c, m, M) = fragment[:3]
        fixed = len(fragment) > 3
        Cats = self.OutCats if (output and self.dialect) else self.Cats
        regex = c if (fixed or not as_re) else Cats[c].re_string
        if (m is None or m == 0) and M is None:
            part = regex + '*'
        elif M is None:
            part = regex + '+'
        elif m == M == 1:
            part = regex
        elif m == M == 2 and len(regex) == 1:
            part = regex + regex
        elif m == M:
            part = regex + ('{%d}' % m)
        else:
            part = regex + ('?' if m == 0 and M == 1 else ('{%d,%s}' % (m, M)))
        return capture_group(part) if (tagged and not fixed) else part

    def vrle2re(self, vrles, tagged=False, as_re=True, output=False):
        """
        Convert variable run-length-encoded code string to regular expression

        If output is set, this is for final output, and should be in the
        specified dialect (if any).
        """
        parts = [self.fragment2re(frag, tagged=tagged, as_re=as_re,
                                  output=output)
                 for frag in vrles]
        if self.n_stripped > 0:
            Cats = self.OutCats if output and self.dialect else self.Cats
            ws = [r'%s*' % Cats.Whitespace.re_string]
            parts = ws + parts + ws
        return poss_term_re(''.join(parts))


    def vrle2refrags(self, vrles, output=False):
        """
        Convert variable run-length-encoded code string to regular expression
        and list of fragments
        """
        if self.n_stripped > 0:
            ws = r'\s*'
            return ([Fragment(ws, True)]
                    + [Fragment(self.fragment2re(frag, tagged=False,
                                                 as_re=True, output=output),
                              len(frag) < 4)
                       for frag in vrles]
                     + [Fragment(ws, True)])

        else:
            return [Fragment(self.fragment2re(frag, tagged=False, as_re=True,
                                              output=output),
                             len(frag) < 4)
                    for frag in vrles]

    def rle2re(self, rles, tagged=False, as_re=True):
        """
        Convert run-length-encoded code string to regular expression
        """
        Cats = self.Cats
        parts = []
        for (c, freq) in rles:
            desc = Cats[c].re_string if as_re else c
            part = desc + ('{%d}' % freq if freq > 1 else '')
            parts.append(('(%s)' % part) if tagged else part)
        return poss_term_re(''.join(parts))


    def humanish_frag(self, frag):
        as_re = self.fragment2re(frag)
        return as_re.replace('\\', '').replace(' ', '_')

    def aligned_parts(self, parts):
        """
        Given a list of parts, each consisting of the fragments from a set
        of partially aligned patterns, show them aligned, and in a somewhat
        ambigous, numbered, fairly human-readable, compact form.
        """
        lines = [[] for i in range(len(parts[0]))]
        widths = []
        seps = []
        out = []
        for part in parts:
            stats = length_stats(part)
            for c in range(stats.max_length):  # col number in part
                w = 0
                for r, row in enumerate(part):
                    if len(row) > c:
                        frag = self.humanish_frag(row[c])
                        lines[r].append(frag)
                        w = max(w, len(frag))
                    else:
                        lines[r].append('')
                seps.append(' ')
                widths.append(w)
            if stats.max_length:
                seps[-1] = '|'
        header = '|' + ''.join((ndigits(w, i) + seps[i - 1])
                               for i, w in enumerate(widths, 1))
        fmts = ['%%%ds' % w for w in widths]
        body = '\n '.join(' '.join(fmt % frag
                                   for (fmt, frag) in zip(fmts, line))
                          for line in lines)
        return '\n'.join([header, ' ' + body])


    def coverage(self, dedup=False):
        """
        Get a list of frequencies for each regular expression,
        i.e the number of the (stripped) input strings it matches.
        The list is in the same order as the regular expressions
        in ``self.results.rex``.

        If ``dedup`` is set to ``True``, shows only the number of distinct
        (stripped) input examples matches
        """
        return rex_coverage(self.results.rex, self.examples, dedup)

    def incremental_coverage(self, dedup=False, debug=False):
        """
        Returns an ordered dictionary of regular expressions,
        sorted by the number of new examples they match/explain,
        from most to fewest, with ties broken by pattern sort order.
        The values in the results dictionary are the numbers of (new)
        examples matched.

        If ``dedup`` is set to ``True``, frequencies are ignored.
        """
        return rex_incremental_coverage(self.results.rex, self.examples,
                                        dedup, debug=debug)

    def full_incremental_coverage(self, dedup=False, debug=False):
        """
        Returns an ordered dictionary of regular expressions,
        sorted by the number of new examples they match/explain,
        from most to fewest, with ties broken by pattern sort order.
        The values in the results dictionary are the numbers of (new)
        examples matched.

        If ``dedup`` is set to ``True``, frequencies are ignored.

        Each result is a ``Coverage`` object with the following attributes:

            ``n``:
                number of examples matched including duplicates

            ``n_uniq``:
                number of examples matched, excluding duplicates

            ``incr``:
                number of previously unmatched examples matched,
                including duplicates

            ``incr_uniq``:
                number of previously unmatched examples matched,
                excluding duplicates

        """
        return rex_full_incremental_coverage(self.results.rex, self.examples,
                                             dedup, debug=debug)

    def n_examples(self, dedup=False):
        """
        Returns the total number of examples used by rexpy.
        If ``dedup`` is set to ``True``, this the number of different examples,
        otherwise it is the "raw" number of examples.
        In all cases, examples have been stripped.
        """
        if dedup:
            return self.examples.n_uniqs
        else:
            return self.examples.n_strings

    def __str__(self):
        return str_type(self.results or 'No results (yet)')

    def build_tree(self, vrles):
        fulls = vrles[:]
        tree = self.build_tree_inner(vrles, fulls)
        self.add_freqs_to_tree(tree)
        return tree

    def add_freqs_to_tree(self, tree):
        freqs = self.examples.vrle_freqs
        for key, values in tree.items():
            for i, v in enumerate(values):
                if type(v) is tuple:
                    values[i] = (v[1], freqs[v[1]])
                else:
                    self.add_freqs_to_tree(v)

<<<<<<< HEAD


    def build_tree_inner(self, vrles, fulls=None):
        """
        Turn the VRLEs into a tree based on the different initial fragments.
        """
        tree = Tree()
        for partial, full in zip(vrles, fulls):
            if partial:
                key, entry = self.vrle_entry(partial, full)
                tree[key].append(entry)
        for key, entries in tree.items():
            v = self.build_tree_inner([e[0] for e in entries if e[0]],
                                      [e[1] for e in entries if e[0]])
            if v is not None:
                tree[key] = [v]
                for e in entries:
                    if e[0] is None:
                        tree[key] = [e] + [v]
            else:
                tree[key] = entries
        return tree if len(tree) > 0 else None

    def vrle_entry(self, partial, full):
        return (self.vrle_key(partial[0]),
                (partial[1:] if len(partial) > 1 else None, full))

    def vrle_key(self, vrle):
        (c, m, M) = vrle[:3]
        fixed = len(vrle) == 4
        if fixed:
            return vrle
        else:
            return c

    def find_frag_sep_frag_repeated(self, tree, existing=None, results=None):
        """
        This specifically looks for patterns in the tree constructed
        by self.build_tree of the general form

            A
            ABA
            ABABA
        etc., where A and B are both fragments.
        A common example is that A is recognizably a pattern and B is
        recognizably a separator. So, for example:

=======


    def build_tree_inner(self, vrles, fulls=None):
        """
        Turn the VRLEs into a tree based on the different initial fragments.
        """
        tree = Tree()
        for partial, full in zip(vrles, fulls):
            if partial:
                key, entry = self.vrle_entry(partial, full)
                tree[key].append(entry)
        for key, entries in tree.items():
            v = self.build_tree_inner([e[0] for e in entries if e[0]],
                                      [e[1] for e in entries if e[0]])
            if v is not None:
                tree[key] = [v]
                for e in entries:
                    if e[0] is None:
                        tree[key] = [e] + [v]
            else:
                tree[key] = entries
        return tree if len(tree) > 0 else None

    def vrle_entry(self, partial, full):
        return (self.vrle_key(partial[0]),
                (partial[1:] if len(partial) > 1 else None, full))

    def vrle_key(self, vrle):
        (c, m, M) = vrle[:3]
        fixed = len(vrle) == 4
        if fixed:
            return vrle
        else:
            return c

    def find_frag_sep_frag_repeated(self, tree, existing=None, results=None):
        """
        This specifically looks for patterns in the tree constructed
        by self.build_tree of the general form

            A
            ABA
            ABABA
        etc., where A and B are both fragments.
        A common example is that A is recognizably a pattern and B is
        recognizably a separator. So, for example:

>>>>>>> d9ce5e70
        HM
        MH-RT
        QY-TR-BF
        QK-YT-IU-QP

        all fit

        [A-Z]{2}(\-[A-Z])*

        which, as fragments, would be A = (C, 2, 2) and B = ('.', 1, 1).

        The tree is currently not recording or taking account of
        frequency in the fragments. We might want to do that.
        Or we might leave that as a job for whatever is going to
        consolidate the different branches of the tree that match
        the repeating patterns returned.
        """
        results = results or []
        existing = existing or []
        for k, v in tree.items():
            for j, item in enumerate(v):
                if item is None:  # leaf
                    L = len(existing)
                    if L >= 3 and L % 2 == 1:
                        if all(existing[i] == existing[i % 2]
                                   for i in range(3, L)):
                            results.append([existing[0], existing[1],
                                            existing[0]])
                            v[j] = results
                else:
                    newpat = existing + [k]
                    results, _ = self.find_frag_sep_frag_repeated(item,
                                                                  newpat,
                                                                  results)
        return results, tree


def rex_coverage(patterns, examples, dedup=False):
    """
    Given a list of regular expressions and a dictionary of examples
    and their frequencies, this counts the number of times each pattern
    matches a an example.

    If ``dedup`` is set to ``True``, the frequencies are ignored, so that only
    the number of keys is returned.
   """
    results = []
    for p in patterns:
        p = '%s%s%s' % ('' if p.startswith('^') else '^',
                        p,
                        '' if p.endswith('$') else '$')
        r = re.compile(p, RE_FLAGS)
        if dedup:
            strings = examples.strings
            results.append(sum(1 if re.match(r, k) else 0
                               for k in strings))
        else:
            strings = examples.strings
            freqs = examples.freqs
            results.append(sum(n if re.match(r, k) else 0
                           for (k, n) in zip(strings, freqs)))
    return results


def rex_full_incremental_coverage(patterns, examples, dedup=False,
                                  debug=False):
    """
    Returns an ordered dictionary containing, keyed on terminated
    regular expressions, from patterns, sorted in decreasing order
    of incremental coverage, i.e. with the pattern matching
    the most first, followed by the one matching the most remaining
    examples etc.

    If ``dedup`` is set to ``True``, the ordering ignores duplicate examples;
    otherise, duplicates help determine the sort order.

    Each entry in the dictionary returned is a ``Coverage`` object
    with the following attributes:

        ``n``:
            number of examples matched including duplicatesb

        ``n_uniq``:
            number of examples matched, excluding duplicates

        ``incr``:
            number of previously unmatched examples matched,
            including duplicates

        ``incr_uniq``:
            number of previously unmatched examples matched,
            excluding duplicates
    """
    patterns, indexes = terminate_patterns_and_sort(patterns)
    matrix, deduped = coverage_matrices(patterns, examples)
    return matrices2incremental_coverage(patterns, matrix, deduped, indexes,
                                         examples, dedup=dedup,)


def terminate_patterns_and_sort(patterns):
    """
    Given a list of regular expressions, this terminates any that are
    not and returns them in sorted order.
    Also returns a list of the original indexes of the results.
    """
    results = ['%s%s%s' % ('' if p.startswith('^') else '^',
                        p,
                        '' if p.endswith('$') else '$')
                for p in patterns]
    z = list(zip(results, range(len(results))))
    z.sort()  # Sort to fix the order of tiebreaks
    return [r[0] for r in z], [r[1] for r in z]


def rex_incremental_coverage(patterns, examples, dedup=False, debug=False):
    """
    Given a list of regular expressions and a dictionary of examples
    and their frequencies, this computes their incremental coverage,
    i.e. it produces an ordered dictionary, sorted from the "most useful"
    patterns (the one that matches the most examples) to the least useful.
    Usefulness is defined as "matching the most previously unmatched patterns".
    The dictionary entries are the number of (new) matches for the pattern.

    If ``dedup`` is set to ``True``, the frequencies are ignored when computing
    match rate; if set to false, patterns get credit for the nmultiplicity
    of examples they match.

    Ties are broken by lexical order of the (terminated) patterns.

    For example, given patterns p1, p2, and p3, and examples e1, e2 and e3,
    with a match profile as follows (where the numbers are multiplicities)

    ======= ====    ====    ====
    example p1      p2      p3
    ======= ====    ====    ====
    e1       2       2       0
    e2       0       3       3
    e3       1       0       0
    e4       0       0       4
    e5       1       0       1
    TOTAL    4       4       8
    ======= ====    ====    ====

    If ``dedup`` is ``False`` this would produce::

        OrderedDict(
            (p3, 8),
            (p1, 3),
            (p2, 0)
        )

    because:

     - p3 matches the most, with 8
     - Of the strings unmatched by p3, p1 accounts for 3 (e1 x 2 and e3 x 1)
       whereas p2 accounts for no new strings.

    With ``dedup`` set to ``True``, the matrix transforms to

    ======= ====    ====    ====
    example p1      p2      p3
    ======= ====    ====    ====
    e1       1       1       0
    e2       0       1       1
    e3       1       0       0
    e4       0       0       1
    e5       1       0       1
    TOTAL    3       2       3
    ======= ====    ====    ====

    So p1 and p3 are tied.

    If we assume the p1 sorts before p3, the result would then be::

        OrderedDict(
            (p1, 3),
            (p3, 2),
            (p2, 0)
        )

    """
    results = rex_full_incremental_coverage(patterns, examples,
                                            dedup=dedup, debug=False)
    if dedup:
        return OrderedDict((k, v.incr_uniq) for (k, v) in results.items())
    else:
        return OrderedDict((k, v.incr) for (k, v) in results.items())


def coverage_matrices(patterns, examples):
    # Compute the 2 coverage matrices:
    #   matrix:  1 row per example, with a count of number of matches
    #   deduped: 1 row per example, with a boolean where it matches

    matrix = []
    deduped = []  # deduped version of same
    rexes = [re.compile(p, RE_FLAGS) for p in patterns]
    strings = examples.strings
    freqs = examples.freqs
    for (x, n) in zip(strings, freqs):
        row = [n if re.match(r, x) else 0 for r in rexes]
        matrix.append(row)
        deduped.append([1 if r else 0 for r in row])
    return matrix, deduped


def matrices2incremental_coverage(patterns, matrix, deduped, indexes,
                                  examples, dedup=False):
    """
    Find patterns, in order of # of matches, and pull out freqs.
    Then set overlapping matches to zero and repeat.
    Returns ordered dict, sorted by incremental match rate,
    with number of (previously unaccounted for) strings matched.
    """
    results = OrderedDict()
    sort_matrix = deduped if dedup else matrix
    np = len(patterns)
    zeros = [0] * np
    strings = examples.strings
    pattern_freqs = [sum(matrix[i][r] for i, x in enumerate(strings))
                     for r in range(np)]
    pattern_uniqs = [sum(deduped[i][r] for i, x in enumerate(strings))
                     for r in range(np)]
    changed = False
    while len(results) < np:
        totals = [sum(row[i] for row in matrix) for i in range(np)]
        uniq_totals = [sum(row[i] for row in deduped) for i in range(np)]
        M, uM = max(totals), max(uniq_totals)
        if dedup:
            sort_totals = uniq_totals
            target = uM
        else:
            sort_totals = totals
            target = M
        p = 0  # index of pattern
        while sort_totals[p] < target:
            p += 1
        rex = patterns[p]
<<<<<<< HEAD
        results[rex] = Coverage(n=pattern_freqs[p],
                                n_uniq=pattern_uniqs[p],
                                incr=totals[p],
                                incr_uniq=uniq_totals[p],
                                index=indexes[p])
=======
        added = rex not in results.keys()
        zeroed = False
>>>>>>> d9ce5e70
        for i in range(examples.n_uniqs):
            if matrix[i][p]:
                matrix[i] = zeros
                deduped[i] = zeros
                zeroed = True
        if not added and not zeroed:
            # we've got to 100% coverage without using all of the patterns!
            for zp in range(p + 1, np):
                zrex = patterns[zp]
                results[zrex] = Coverage(n=pattern_freqs[zp],
                                         n_uniq=pattern_uniqs[zp],
                                         incr=0, incr_uniq=0,
                                         index=indexes[zp])
        else:
            results[rex] = Coverage(n=pattern_freqs[p],
                                    n_uniq=pattern_uniqs[p],
                                    incr=totals[p],
                                    incr_uniq=uniq_totals[p],
                                    index=indexes[p])
    return results


def run_length_encode(s):
    """
    Return run-length-encoding of string s, e.g.::

        'CCC-BB-A' --> (('C', 3), ('-', 1), ('B', 2), ('-', 1), ('A', 1))
    """
    out = []
    last = None
    n = 0
    for c in s:
        if c == last:
            n += 1
        else:
            if last is not None:
                out.append((last, n))
            last = c
            n = 1
    if last is not None:
        out.append((last, n))
    return tuple(out)


def signature(rle):
    """
    Return the sequence of characters in a run-length encoding
    (i.e. the signature).

    Also works with variable run-length encodings
    """
    return ''.join(r[0] for r in rle)


def to_vrles(rles):
    """
    Convert a list of run-length encodings to a list of variable run-length
    encodings, one for each common signature.

    For example, given inputs of::

            (('C', 2),)
            (('C', 3),)
        and (('C', 2), ('.', 1))

    this would return::

            (('C', 2, 3),)
        and (('C', 2, 2), ('.', 1, 1))

    """
    rle_by_sig = Tree()
    vrles = []
    for rle in rles:
        rle_by_sig[signature(rle)].append(rle)
    for sig, rles in rle_by_sig.items():
        nCats = len(sig)
        cats = list(sig)
        mins = [min(r[i][1] for r in rles) for i in range(nCats)]
        maxes = [max(r[i][1] for r in rles) for i in range(nCats)]
        vrles.append(tuple([(cat, m, M)
                            for (cat, m, M) in zip(cats, mins, maxes)]))

    if MAX_VRLE_RANGE is not None:
        vrles2 = [tuple(((cat, m, M) if (M - m) <= MAX_VRLE_RANGE
                                    else (cat, 1, None))
                       for (cat, m, M) in pattern)
                 for pattern in vrles]
        vrles = list(set(vrles2))
        vrles.sort(key=none_to_m1)
    vrle_by_sig = {signature(vrle): vrle for vrle in vrles}
    return vrles, rle_by_sig, vrle_by_sig


def none_to_m1(vrle):
    return tuple(tuple((-1 if t is None else t) for t in tup)
                 for tup in vrle)


def ndigits(n, d):
    digit = chr((d + ord('0')) if d < 10 else (ord('A') + d - 10))
    return digit * n


def plusify_vrle(vrle):
    cat, m, M = vrle[:3]
    if M is None:
        return vrle
    fixed = vrle[3] if len(vrle) > 3 else None
    if (M - m) <= MAX_VRLE_RANGE:
        return vrle
    elif fixed:
        return (cat, m, None, fixed)
    else:
        return (cat, m, None)


def plusify_vrles(vrles):
    return [plusify_vrle(v) for v in vrles]


class IDCounter(object):
    """
    Rather Like a counter, but also assigns a numeric ID (from 1) to each key
    and actually builds the counter on that.

    Use .add to increment an existing key's count, or to initialize it to
    (by default) 1.

    Get the key's ID with .ids[key] or .keys.get(key).
    """
    def __init__(self):
        self.counter = Counter()
        self.ids = OrderedDict()
        self.n = 0

    def __getitem__(self, key):
        """Gets the count for the key"""
        id_ = self.ids.get(key)
        return self.counter[id_] if id_ else 0
    getitem = __getitem__

    def add(self, key, freq=1):
        """
        Adds the given key, counting it and ensuring it has an id.

        Returns the id.
        """
        id_ = self.ids.get(key, 0)
        if id_ == 0:
            self.n += 1
            id_ = self.n
            self.ids[key] = id_
        self.counter[id_] += freq
        return id_

    def keys(self):
        return self.ids.keys()

    def __iter__(self):
        return self.ids.__iter__()

    def __iterkeys__(self):
        return self.ids.__iterkeys__()

    def __len__(self):
        return self.ids.__len__()


<<<<<<< HEAD

=======
>>>>>>> d9ce5e70
class ResultsSummary(object):
    def __init__(self, rles, rle_freqs, vrles,
                 vrle_freqs, refined_vrles, rex, refrags, extractor=None):
        self.rles = rles
        self.rle_freqs = rle_freqs
        self.vrles = vrles
        self.vrle_freqs = vrle_freqs
        self.refined_vrles = refined_vrles
        self.rex = rex
        self.refrags = refrags
        self.extractor = extractor

    def to_string(self, rles=False, rle_freqs=False, vrles=False,
                  vrle_freqs=False, refined_vrles=False, rex=False,
                  fmt='code'):
        assert fmt in ('code', 're', 'raw')
        as_re = fmt == 're'
        short = fmt in ('re', 'code')
        allFalse = not any((rles, rle_freqs, vrles,
                            vrle_freqs, refined_vrles, rex))
        out = []
        if rles or allFalse:
            out.append('Run-length encoded patterns (rles):')
            for i, rle in enumerate(self.rles, 1):
                out.append('%2d: %s'
                           % (i, self.to_re(rle, as_re=as_re) if short
                              else str(rle)))
            out.append('')

        if rle_freqs or allFalse:
            out.append('Run-length encoded pattern freqencies (rle_freqs):')
            for i, (rle, freq) in enumerate(self.rle_freqs.items(), 1):
                out.append('%2d: %s: %d'
                           % (i,
                              self.to_re(rle, as_re=as_re) if short
                                                           else str(rle),
                              freq))
            out.append('')

        if vrles or allFalse:
            out.append('Variable run-length encoded patterns (vrles):')
            for i, vrle in enumerate(self.vrle_freqs, 1):
                out.append('%2d: %s'
                           % (i, self.to_re(vrle, as_re=as_re) if short
                                                               else str(vrle)))
            out.append('')

        if vrle_freqs or allFalse:
            out.append('Variable run-length encoded pattern freqencies '
                       '(vrle_freqs):')
            for i, (vrle, freq) in enumerate(self.vrle_freqs.items(), 1):
                out.append('%2d: %s: %d'
                           % (i,
                              self.to_re(vrle, as_re=as_re) if short
                                                            else str(vrle),
                              freq))
            out.append('')

        if refined_vrles or allFalse:
            out.append('Refined variable run-length encoded patterns '
                       '(refined_vrles):')
            for i, p in enumerate(self.refined_vrles, 1):
                out.append('%2d: %s'
                           % (i, self.to_re(p, as_re=as_re) if short
                                                            else str(p)))
            out.append('')

        if rex or allFalse:
            out.append('Refined variable run-length encoded patterns (rex):')
            for i, r in enumerate(self.rex, 1):
                out.append('%2d: %s' % (i, r))
            out.append('')
        return '\n'.join(out)

    def to_re(self, patterns, grouped=False, as_re=True):
        f = (self.extractor.rle2re if not patterns or len(patterns[0]) == 2
                                   else self.extractor.vrle2re)
        return f(patterns, tagged=grouped, as_re=as_re)

    def remove(self, indexes, add_dot_star=False):
        """
        Given a set of indexes, remove patterns with those indexes.

        If add_dot_star is set to True, a '.*' wildcard pattern will
        also be added. This is off, by default, since adding '.*'
        is unhelpful when discovering constraints.
        """
        if not indexes:
            return

        x = self.extractor
        remaining = [i for i in range(len(self.rex)) if not i in indexes]
        for name in ('refined_vrles', 'rex', 'refrags'):
            d = self.__dict__[name]
            self.__dict__[name] = [d[i] for i in remaining]
        if add_dot_star:
            dot_star = ((x.Cats.Any.code, None, None),)
            self.refrags.append([Fragment('.*', True)])
            self.rex.append(x.vrle2re(dot_star, tagged=x.tag))

    def convert_to_dialect(self, x):
        if not x.dialect:
            return          # No dialect set, so nothing to do
        self.rex = [x.vrle2re(m, tagged=x.tag, output=True)
                        for m in self.refined_vrles]

        self.refrags = [x.vrle2refrags(m, output=True)
                        for m in self.refined_vrles]

    def __str__(self):
        return self.to_string()


class PRNGState:
    """
    Seeds the Python PRNG and after captures its state.

    restore() cam be used to set them back to the captured state.
    """

    def __init__(self, n):
        if n is not None:
            self.saved = random.getstate()
            random.seed(n)

    def restore(self):
        if hasattr(self, 'saved'):
            random.setstate(self.saved)


def extract(examples, tag=False, encoding=None, as_object=False,
            extra_letters=None, full_escape=False,
            remove_empties=False, strip=False,
            variableLengthFrags=VARIABLE_LENGTH_FRAGS,
            max_patterns=MAX_PATTERNS,
            min_diff_strings_per_pattern=MIN_DIFF_STRINGS_PER_PATTERN,
            min_strings_per_pattern=MIN_STRINGS_PER_PATTERN, size=None,
<<<<<<< HEAD
            verbose=VERBOSITY):
=======
            seed=None, dialect=DEFAULT_DIALECT, verbose=VERBOSITY):
>>>>>>> d9ce5e70
    """
    Extract regular expression(s) from examples and return them.

    Normally, examples should be unicode (i.e. ``str`` in Python3,
    and ``unicode`` in Python2). However, encoded strings can be
    passed in provided the encoding is specified.

    Results will always be unicode.

    If as_object is set, the extractor object is returned,
    with results in .results.rex; otherwise, a list of regular
    expressions, as unicode strings is returned.
    """
    if encoding:
        if isinstance(examples, dict):
            examples ={x.decode(encoding): n for (x, n) in examples.items()}
        else:
            examples = [x.decode(encoding) for x in examples]
    r = Extractor(examples, tag=tag, extra_letters=extra_letters,
                  full_escape=full_escape, remove_empties=remove_empties,
                  strip=strip, variableLengthFrags=variableLengthFrags,
                  max_patterns = max_patterns,
                  min_diff_strings_per_pattern = min_diff_strings_per_pattern,
                  min_strings_per_pattern = min_strings_per_pattern,
<<<<<<< HEAD
                  size=size, verbose=verbose)
=======
                  size=size, seed=seed, dialect=dialect, verbose=verbose)
>>>>>>> d9ce5e70
    return r if as_object else r.results.rex


def pdextract(cols, seed=None):
    """
    Extract regular expression(s) from the Pandas column (``Series``) object
    or list of Pandas columns given.

    All columns provided should be string columns (i.e. of type np.dtype('O'),
    possibly including null values, which will be ignored.

    Example use::

        import pandas as pd
        from tdda.rexpy import pdextract

        df = pd.DataFrame({'a3': ["one", "two", pd.np.NaN],
                           'a45': ['three', 'four', 'five']})

        re3 = pdextract(df['a3'])
        re45 = pdextract(df['a45'])
        re345 = pdextract([df['a3'], df['a45']])

    This should result in::

        re3   = '^[a-z]{3}$'
        re5   = '^[a-z]{3}$'
        re345 = '^[a-z]{3}$'

    """
    if type(cols) not in (list, tuple):
        cols = [cols]
    strings = []
    for c in cols:
        strings.extend(list(c.dropna().unique()))
    try:
        return extract(strings, seed=seed)
    except:
        if not all(type(s) == str_type for s in strings):
            raise ValueError('Non-null, non-string values found in input.')
        else:
            raise


def get_omnipresent_at_pos(fragFreqCounters, n, **kwargs):
    """
    Find patterns in ``fragFreqCounters`` for which the frequency is ``n``.

    fragFreqCounters is a dictionary (usually keyed on 'fragments')
    of whose values are dictionaries mapping positions to frequencies.

    For example::

        {
            ('a', 1, 1, 'fixed'): {1: 7, -1: 7, 3: 4},
            ('b', 1, 1, 'fixed'): {2: 6, 3: 4},
        }

    This indicates that the pattern ``('a', 1, 1, 'fixed')`` has frequency
    7 at positions 1 and -1, and frequency 4 at position 3, while
    pattern ``('b', 1, 1, 'fixed')`` has frequency 6 at position 2 and
    4 at position 3.

    With n set to 7, this returns::

        [
            (('a', 1, 1, 'fixed'), -1)
            (('a', 1, 1, 'fixed'), 1),
        ]

    (sorted on pos; each pos really should occur at most once.)

    """
    out = []
    for frag, fragFreqs in fragFreqCounters.items():
        for pos, freq in fragFreqs.items():
            if freq == n:
                out.append((frag, pos))
    out.sort(key=lambda x: x[1])
    return out


def get_only_present_at_pos(fragFreqCounters, *args, **kwargs):
    """
    Find patterns in fragFreqCounters that, when present, are always
    at the same position.

    ``fragFreqCounters`` is a dictionary (usually keyed on ``fragments``)
    of whose values are dictionaries mapping positions to frequencies.

    For example::

        {
            ('a', 1, 1, 'fixed'): {1: 7, -1: 7, 3: 4},
            ('b', 1, 1, 'fixed'): {2: 6},
        }

    This indicates that the
      - pattern ``('a', 1, 1, 'fixed')`` has frequency 7 at positions 1 and -1,
        and frequency 4 at position 3;
      - pattern ``('b', 1, 1, 'fixed')`` has frequency 6 at position 2 (only)

    So this would return::

        [
            (('b', 1, 1, 'fixed'), 2)
        ]

    (sorted on ``pos``; each ``pos`` really should occur at most once.)
    """
    out = []
    print(fragFreqCounters)
    for frag, fragFreqs in fragFreqCounters.items():
        if len(fragFreqs) == 1:
            pos = fragFreqs.keys()[0]  # the only position
            out.append((frag, pos))
    out.sort(key=lambda x: x[1])
    return out


def left_parts(patterns, fixed):
    """
    patterns is a list of patterns each consisting of a list of frags.

    fixed is a list of ``(fragment, position)`` pairs, sorted on position,
    specifying points at which to split the patterns.

    This function returns a list of lists of pattern fragments,
    split at each fixed position.
    """
    if not fixed:
        return [patterns]
    lastPos = -1
    out = []
    lstats = length_stats(patterns)
    for (frag, pos) in fixed:
        if pos > 0:  # Nothing to the left if it's position 0
            out.append([p[lastPos + 1:pos] for p in patterns])
#        out.append([p[pos:pos + 1] for p in patterns])  # the fixed bit
        out.append([[p[pos]] for p in patterns])  # the fixed bit
        lastPos = pos
    if lastPos < lstats.max_length - 1:  # the end, if there's anything left
        out.append([p[lastPos + 1:] for p in patterns])
    return out


def right_parts(patterns, fixed):
    """
    patterns is a list of patterns each consisting of a list of frags.

    fixed is a list of ``(fragment, pos)`` pairs where position specifies
    the position from the right, i.e a position that can be indexed as
    ``-position``.

    Fixed should be sorted, increasing on position, i.e.
    sorted from the right-most pattern.
    The positions specify points at which to split the patterns.

    This function returns a list of lists of pattern fragments,
    split at each fixed position.
    """
    if not fixed:
        return [patterns]
    out = []
    lstats = length_stats(patterns)
    lastPos = -lstats.max_length  # will be reversed in use
    for (frag, pos) in fixed:
        if pos > 1:  # Nothing the right if it's position -1
            out.append([p[-pos + 1:-lastPos] for p in patterns])
        out.append([[p[-pos]] for p in patterns])  # the fixed bit
        lastPos = pos
    if lastPos < lstats.max_length:  # the start, if there's anything left
        out.append([p[:-lastPos] for p in patterns])
    out.reverse()  # We built it up from the right; so we must reverse it
    return out


def length_stats(patterns):
    """
    Given a list of patterns, returns named tuple containing

        ``all_same_length``:
            boolean, True if all patterns are the same length
        ``max_length``:
            length of the longest pattern in patterns
    """
    lengths = [len(p) for p in patterns]
    L0 = lengths[0] if lengths else 0
    LS = namedtuple('lengthstats', 'all_same_length max_length')
    return LS(all(L == L0 for L in lengths), max(lengths) if lengths else 0)


def get_nCalls():
    global nCalls
    return nCalls


def rexpy_streams(in_path=None, out_path=None, skip_header=False,
                  quote=False, **kwargs):
    """
    in_path is
        None:             to read inputs from stdin
        path to file:     to read inputs from file at in_path
        list of strings:  to use those strings as the inputs

    out_path is:
        None:             to write outputs to stdout
        path to file:     to write outputs from file at out_path
        False:            to return the strings as a list
    """
    verbose = kwargs.get('verbose', 0)
    if type(in_path) in (list, tuple):
        strings = in_path
    elif in_path:
        if verbose:
            print('Reading file %s.' % in_path)
        with open(in_path) as f:
            strings = f.read().splitlines()
        if verbose:
            print('Read file %s' % in_path)
    else:
        if verbose:
            print('Ingesting strings')
        strings = [s.strip() for s in sys.stdin.readlines()]
        if strings and type(strings[0]) == bytes_type:
            strings = [s.decode('UTF-8') for s in strings]
        if verbose:
            print('Ingested strings.')
    if skip_header:
        strings = strings[1:]
    if verbose:
        print('Extracting strings')
    patterns = extract(strings, **kwargs)
    if verbose:
         print('Extracted strings')
    if quote:
        patterns = [dquote(p) for p in patterns]
    if out_path is False:
        return patterns
    elif out_path:
        if verbose:
            print('Writing results to %s.' % out_path)
        with open(out_path, 'w') as f:
            for p in patterns:
                f.write(p + '\n')
        if verbose:
            print('Written results to %s.' % out_path)
    else:
        for p in patterns:
            print(p)


def get_params(args):
    params = {
        'in_path': '',
        'out_path': None,
        'skip_header': False,
        'extra_letters': None,
        'tag': None,
        'quote': False,
        'verbose': 0,
        'variableLengthFrags': False,
    }
    for a in args:
        if a.startswith('-'):
            if a == '-':
                params['in_path'] = None
            elif a in ('-h', '--header'):
                params['skip_header'] = True
            elif a in ('-g', '--group'):
                params['tag'] = True
            elif a in ('-q', '--quote'):
                params['quote'] = True
            elif a in ('-u', '-_', '--underscore'):
                params['extra_letters'] = (params['extra_letters'] or '') + '_'
            elif a in ('-d', '-.', '--dot', '--period'):
                params['extra_letters'] = (params['extra_letters'] or '') + '.'
            elif a in ('-m', '--minus', '--hyphen', '--dash'):
                params['extra_letters'] = (params['extra_letters'] or '') + '-'
            elif a in ('-v', '--version'):
                print(__version__)
                sys.exit(0)
            elif a in ('-V', '--verbose'):
                params['verbose'] = 1
            elif a in ('-VV', '--Verbose'):
                params['verbose'] = 2
            elif a in ('-vlf', '--variable'):
                params['variableLengthFrags'] = True
            elif a in ('-flf', '--fixed'):
                params['variableLengthFrags'] = False
            elif a.startswith('--') and a[2:] in DIALECTS:
                params['dialect'] = a[2:]
            elif a in ('-?', '--help'):
                print(USAGE)
                sys.exit(0)
            else:
                raise Exception(USAGE)
        elif params['in_path'] == '':  # not previously set and not '-'
            params['in_path'] = a
        elif params['out_path'] is None:
            params['out_path'] = a
        else:
            raise Exception(USAGE)
    params['in_path'] = params['in_path']  or None  # replace '' with None
    extras = params['extra_letters']
    if extras:
        params['extra_letters'] =  ''.join(sorted([c for c in extras]))
        # Order always, for consistency
    return params


def expand_or_falsify_vrle(rle, vrle, fixed=False, variableLength=False):
    """
    Given a run-length encoded sequence
        (e.g. ``[('A', 3), ('B', 4)]``)
    and (usually) a variable run-length encoded sequence
        (e.g. ``[('A', 2, 3), ('B', 1, 2)]``)

    expand the VRLE to include the case of the RLE, if they can be consistent.

    If they cannot, return False.

    If vrle is None, this indicates it hasn't been found yet, so rle is
    simply expanded to a VRLE.

    If vrle is False, this indicates that a counterexample has already
    been found, so False is returned again.

    If variableLength is set to True, patterns will be merged even if it is
    a different length from the vrle, as long as the overlapping part is
    consistent.
    """
    suf = ['fixed'] if fixed else []
    if vrle == False:
        return False
    elif vrle is None:
        return [((r[0], r[1], r[1], 'fixed') if fixed else (r[0], r[1], r[1]))
                for r in rle]  # Just accept the new one

    out = []
    lr, lv = len(rle), len(vrle)
    lc = min(lr, lv)  # length of overlapping block
    if lr == lv:
        for (r, v) in zip(rle, vrle):
            c, m, M = v[:3]
            n = r[1]
            if r[0] == c:
                if n >= m and n <= M:
                    out.append(v)
                elif n < m:
                    out.append((c, n, M, 'fixed') if fixed else (c, n, M))
                else:  # n > M
                    out.append((c, m, n, 'fixed') if fixed else (c, m, n))
            else:
                return False
        # All consistent
        return out
    elif not variableLength:
        return False

    for (r, v) in zip(rle[:lc], vrle[:lc]):
        c, m, M = v[:3]
        n = r[1]
        if r[0] == c:
            if n >= m and n <= M:
                out.append(v)
            elif n < m:
                out.append((c, n, M, 'fixed') if fixed else (c, n, M))
            else:  # n > M
                out.append((c, m, n, 'fixed') if fixed else (c, m, n))
        else:
            return False
    if lv == lc:  # variable one is shorter
        for r in rle[lc:]:
            c, f = r[:2]
            out.append((c, 0, f, 'fixed') if fixed else (c, 0, f))
    else:
        for v in vrle[lc:]:
            c, m, M = v[:3]
            out.append((c, 0, M, 'fixed') if fixed else (c, 0, M))
    return out


def escape(s, full=False):
    if full:
        return re.escape(s)
    else:
        return ''.join((c if c in UNESCAPES else re.escape(c)) for c in s)


def escaped_bracket(chars, dialect=None, inner=False):
    """
    Construct a regular expression Bracket (character class),
    obeying the special regex rules for escaping these:

      - Characters do not, in general need to be escaped
      - If there is a close bracket ("]") it mst be the first character
      - If there is a hyphen ("-") it must be the last character
      - If there is a carat ("^"), it must not be the first character
      - If there is a backslash, it's probably best to escape it.
        Some implementations don't require this, but it will rarely
        do any harm, and most implementation understand at least some
        escape sequences ("\w", "\W", "\d", "\s" etc.), so escaping
        seems prudent.

    However, javascript and ruby do not follow the unescaped "]" as the
    first character rule, so if either of these dialects is specified,
    the "]" will be escaped (but still placed in the first position.

    If inner is set to True, the result is returned without brackets.
    """
    opener, closer = ('', '') if inner else ('[', ']')
    if dialect in ('javascript', 'ruby'):
        prefix = '\]' if ']' in chars else ''
    else:
        prefix = ']' if ']' in chars else ''
    suffix = ((r'\\' if '\\' in chars else '')
              + ('^' if '^' in chars else '')
              + ('-' if '-' in chars else ''))
    specials = r']\-^'
    mains = ''.join(c for c in chars if c not in specials)
    return '%s%s%s%s%s' % (opener, prefix, mains, suffix, closer)


def u_alpha_numeric_re(inc, exc, digits=True, dialect=None):
    r = '[^\W%s%s]' % ('' if digits else '0-9', escaped_bracket(exc,
                       dialect=dialect, inner=True))
    i = escaped_bracket(inc, dialect=dialect) if len(inc) == 2 else escape(inc)
    return '(%s|%s)' % (r, i) if inc else r


def capture_group(s):
    """
    Places parentheses around s to form a capure group (a tagged piece of
    a regular expression), unless it is already a capture group.
    """
    return s if (s.startswith('(') and s.endswith(')')) else ('(%s)' % s)


def group_map_function(m, n_groups):
    N = len(m.groups())
    if N != n_groups:  # This means there are nested capture groups
        map = {}
        g = 1
        for i in range(1, N + 1):
            if is_outer_group(m, i):
                map[g] = i
                g += 1
        f = lambda n: map[n]
    else:
        f = lambda i: i
    return f


def is_outer_group(m, i):
    N = len(m.groups())
    return not any(m.start(g) <= m.start(i) and m.end(g) >= m.end(i)
                   for g in range(1, i))


def ilist(L=None):
<<<<<<< HEAD
    return array('i', L or [])
=======
    return array(INT_ARRAY, L or [])


def dquote(string):
    parts = [p.replace('\\', r'\\').replace('\n', r'\n')
             for p in string.split('"')]
    quoted = ('\\"').join(parts)
    return '"%s"' % quoted


def nvl(v, w):
    """
    This function is used as syntactic sugar for replacing null values.
    """
    return w if v is None else v
>>>>>>> d9ce5e70


def usage_error():
    print(USAGE, file=sys.stderr)
    sys.exit(1)


def main():
    params = get_params(sys.argv[1:])
    rexpy_streams(**params)

if __name__ == '__main__':
    main()
<|MERGE_RESOLUTION|>--- conflicted
+++ resolved
@@ -118,15 +118,8 @@
 MIN_DIFF_STRINGS_PER_PATTERN = 1
 MIN_STRINGS_PER_PATTERN = 1
 
-<<<<<<< HEAD
-USE_SAMPLING = False
 USE_SAMPLING = True
 
-#USE_SAMPLING = 0
-=======
-USE_SAMPLING = True
-
->>>>>>> d9ce5e70
 VERBOSITY = 0
 RE_FLAGS = re.UNICODE | re.DOTALL
 
@@ -134,12 +127,8 @@
 
 class Size(object):
     def __init__(self, **kwargs):
-<<<<<<< HEAD
-        self.use_sampling = kwargs.get('use_sampling', USE_SAMPLING)
-=======
         self.use_sampling = nvl(kwargs.get('use_sampling', USE_SAMPLING),
                                 USE_SAMPLING)
->>>>>>> d9ce5e70
         do_all = kwargs.get('do_all')
         if do_all is None:
             if self.use_sampling:
@@ -156,13 +145,8 @@
         self.max_punc_in_group = 5
         self.max_strings_in_group = 10
         for (k, v) in kwargs.items():
-<<<<<<< HEAD
-            if k in self.__dict__():
-                if v is None:
-=======
             if k in self.__dict__:
                 if v is None and k not in ('use_sampling', 'do_all'):
->>>>>>> d9ce5e70
                     raise Exception('Bad null value for parameter %s to Size.'
                                     % k)
                 else:
@@ -469,23 +453,15 @@
                  specialize=False,
                  max_patterns=MAX_PATTERNS,
                  min_diff_strings_per_pattern=MIN_DIFF_STRINGS_PER_PATTERN,
-<<<<<<< HEAD
-                 min_strings_per_pattern=MIN_STRINGS_PER_PATTERN, size=None,
-=======
                  min_strings_per_pattern=MIN_STRINGS_PER_PATTERN,
                  size=None, seed=None, dialect=DEFAULT_DIALECT,
->>>>>>> d9ce5e70
                  verbose=VERBOSITY):
         """
         Set class attributes and clean input strings.
         Also performs exraction unless extract=False.
         """
         self.verbose = verbose
-<<<<<<< HEAD
-        self.size = size or Size()
-=======
         self.size = size or Size(use_sampling=False if size == 0 else None)
->>>>>>> d9ce5e70
         if self.size.use_sampling:
             self.by_length = Tree()         # Also store examples by length
         self.n_stripped = 0                 # Number that required stripping
@@ -523,43 +499,6 @@
         """
         Actually perform the regular expression 'extraction'.
         """
-<<<<<<< HEAD
-        if self.examples.n_uniqs == 0:
-            self.results = None
-
-        size = self.size
-        if self.examples.n_uniqs <= size.do_all:
-            self.results = self.batch_extract(self.examples.strings,
-                                              self.examples.freqs)
-        else:
-            examples, freqs = self.sample(size.do_all)
-            attempt = 1
-            failures = []
-            while attempt <= size.max_sampled_attempts + 1:
-                if self.verbose:
-                    print('Pass %d' % attempt)
-                    print('Examples: %s ... %s' % (examples[:5],
-                                                   examples[-5:]))
-                self.results = self.batch_extract(examples, freqs)
-                failures, fail_freqs = self.find_non_matches()
-                if self.verbose:
-                    print('REs:', self.results.rex)
-                    print('Failures (%d): %s' % (len(failures),
-                                                 failures[:5]))
-                if len(failures) == 0:
-                    break
-                elif (len(failures) <= size.do_all_exceptions
-                      or attempt > size.max_sampled_attempts):
-                    examples.extend(failures)
-                    freqs.extend(fail_freqs)
-                else:
-                    z = list(zip(failures, freqs))
-                    sampled = random.sample(z, size.do_all_exceptions)
-                    examples.extend(s[0] for s in sampled)
-                    freqs.extend(s[1] for s in sampled)
-                attempt += 1
-        self.add_warnings()
-=======
         self.prng_state = PRNGState(self.seed)
         try:
             if self.examples.n_uniqs == 0:
@@ -639,7 +578,6 @@
                                            if v < m})
         return deletions
 
->>>>>>> d9ce5e70
 
     def add_warnings(self):
         if self.n_too_many_groups:
@@ -688,20 +626,12 @@
 
         return Examples(list(counter.keys()), ilist(counter.values()))
 
-<<<<<<< HEAD
-    def batch_extract(self, examples, freqs):
-        """
-        Find regular expressions for a batch of examples (as given).
-        """
-
-=======
     def batch_extract(self):
         """
         Find regular expressions for a batch of examples (as given).
         """
         examples = self.examples.strings
         freqs = self.examples.freqs
->>>>>>> d9ce5e70
         # First, run-length encode each (distinct) example
         rles = [self.run_length_encode_coarse_classes(s) for s in examples]
         rle_freqs = IDCounter()
@@ -953,22 +883,6 @@
     def similarity(self, p, q):
         return 1
 
-<<<<<<< HEAD
-    def sample_old(self, nPerLength):
-        """
-        Sample strings for potentially faster induction.
-        """
-        lengths = self.by_length.keys()
-        lengths.sort()
-        examples = []
-        for L in lengths:
-            x = self.by_length[L]
-            if len(self.by_length[L]) <= nPerLength:
-                examples.extend(x)
-            else:
-                examples.extend(random.sample(x, nPerLength))
-        return examples
-=======
     def sample(self, n):
         """
         Sample strings for potentially faster induction.
@@ -977,30 +891,12 @@
         sample_indices = random.sample(indices, n)
         return ([self.all_examples.strings[i] for i in sample_indices],
                 [self.all_examples.freqs[i] for i in sample_indices])
->>>>>>> d9ce5e70
-
-    def sample(self, n):
-        """
-        Sample strings for potentially faster induction.
-        """
-        indices = list(range(len(self.examples.strings)))
-        sample_indices = random.sample(indices, n)
-        return ([self.examples.strings[i] for i in indices],
-                [self.examples.freqs[i] for i in indices])
-#        return random.sample(self.examples.strings, n)
-
 
     def find_non_matches(self):
         """
         Returns all example strings that do not match any of the regular
         expressions in results, together with their frequencies.
         """
-<<<<<<< HEAD
-        strings = self.examples.strings
-        N = len(strings)
-        matched = [False] * N
-        nRemaining = N
-=======
         examples = getattr(self, 'all_examples', self.examples)
         strings = examples.strings
         freqs = examples.freqs
@@ -1008,23 +904,12 @@
         matched = [False] * N
         nRemaining = N
         re_freqs = [0] * len(self.results.rex)
->>>>>>> d9ce5e70
         if self.results:
             for j, r in enumerate(self.results.rex):
                 cr = cre(r)
                 for i in range(N):
                     if not matched[i]:
                         if re.match(cr, strings[i]):
-<<<<<<< HEAD
-                            matched[i] += 1
-                            nRemaining -= 1
-                            if nRemaining == 0:
-                                return [], []
-        indices = [i for i in range(N) if not matched[i]]
-        failures = [strings[i] for i in indices]
-        freqs = [self.examples.freqs[i] for i in indices]
-        return failures, freqs
-=======
                             matched[i] = True
                             nRemaining -= 1
                             re_freqs[j] += freqs[i]
@@ -1034,7 +919,6 @@
         failures = [strings[i] for i in indices]
         out_freqs = [freqs[i] for i in indices]
         return failures, out_freqs, re_freqs
->>>>>>> d9ce5e70
 
     def pattern_matches(self):
         compiled = [cre(r) for r in self.results.rex]
@@ -1154,11 +1038,7 @@
                     refined = c
             elif (c == CODE.PUNC
                   and len(chars) <= size.max_punc_in_group):  # Punctuation
-<<<<<<< HEAD
-                refined = '[%s]' % escape(char_str, full=self.full_escape)
-=======
                 refined = escaped_bracket(char_str, dialect=self.Cats.dialect)
->>>>>>> d9ce5e70
                 fixed = True
             else:
                 refined = c
@@ -1444,7 +1324,6 @@
                 else:
                     self.add_freqs_to_tree(v)
 
-<<<<<<< HEAD
 
 
     def build_tree_inner(self, vrles, fulls=None):
@@ -1492,55 +1371,6 @@
         A common example is that A is recognizably a pattern and B is
         recognizably a separator. So, for example:
 
-=======
-
-
-    def build_tree_inner(self, vrles, fulls=None):
-        """
-        Turn the VRLEs into a tree based on the different initial fragments.
-        """
-        tree = Tree()
-        for partial, full in zip(vrles, fulls):
-            if partial:
-                key, entry = self.vrle_entry(partial, full)
-                tree[key].append(entry)
-        for key, entries in tree.items():
-            v = self.build_tree_inner([e[0] for e in entries if e[0]],
-                                      [e[1] for e in entries if e[0]])
-            if v is not None:
-                tree[key] = [v]
-                for e in entries:
-                    if e[0] is None:
-                        tree[key] = [e] + [v]
-            else:
-                tree[key] = entries
-        return tree if len(tree) > 0 else None
-
-    def vrle_entry(self, partial, full):
-        return (self.vrle_key(partial[0]),
-                (partial[1:] if len(partial) > 1 else None, full))
-
-    def vrle_key(self, vrle):
-        (c, m, M) = vrle[:3]
-        fixed = len(vrle) == 4
-        if fixed:
-            return vrle
-        else:
-            return c
-
-    def find_frag_sep_frag_repeated(self, tree, existing=None, results=None):
-        """
-        This specifically looks for patterns in the tree constructed
-        by self.build_tree of the general form
-
-            A
-            ABA
-            ABABA
-        etc., where A and B are both fragments.
-        A common example is that A is recognizably a pattern and B is
-        recognizably a separator. So, for example:
-
->>>>>>> d9ce5e70
         HM
         MH-RT
         QY-TR-BF
@@ -1779,16 +1609,8 @@
         while sort_totals[p] < target:
             p += 1
         rex = patterns[p]
-<<<<<<< HEAD
-        results[rex] = Coverage(n=pattern_freqs[p],
-                                n_uniq=pattern_uniqs[p],
-                                incr=totals[p],
-                                incr_uniq=uniq_totals[p],
-                                index=indexes[p])
-=======
         added = rex not in results.keys()
         zeroed = False
->>>>>>> d9ce5e70
         for i in range(examples.n_uniqs):
             if matrix[i][p]:
                 matrix[i] = zeros
@@ -1958,10 +1780,6 @@
         return self.ids.__len__()
 
 
-<<<<<<< HEAD
-
-=======
->>>>>>> d9ce5e70
 class ResultsSummary(object):
     def __init__(self, rles, rle_freqs, vrles,
                  vrle_freqs, refined_vrles, rex, refrags, extractor=None):
@@ -2099,11 +1917,7 @@
             max_patterns=MAX_PATTERNS,
             min_diff_strings_per_pattern=MIN_DIFF_STRINGS_PER_PATTERN,
             min_strings_per_pattern=MIN_STRINGS_PER_PATTERN, size=None,
-<<<<<<< HEAD
-            verbose=VERBOSITY):
-=======
             seed=None, dialect=DEFAULT_DIALECT, verbose=VERBOSITY):
->>>>>>> d9ce5e70
     """
     Extract regular expression(s) from examples and return them.
 
@@ -2128,11 +1942,7 @@
                   max_patterns = max_patterns,
                   min_diff_strings_per_pattern = min_diff_strings_per_pattern,
                   min_strings_per_pattern = min_strings_per_pattern,
-<<<<<<< HEAD
-                  size=size, verbose=verbose)
-=======
                   size=size, seed=seed, dialect=dialect, verbose=verbose)
->>>>>>> d9ce5e70
     return r if as_object else r.results.rex
 
 
@@ -2594,9 +2404,6 @@
 
 
 def ilist(L=None):
-<<<<<<< HEAD
-    return array('i', L or [])
-=======
     return array(INT_ARRAY, L or [])
 
 
@@ -2612,7 +2419,6 @@
     This function is used as syntactic sugar for replacing null values.
     """
     return w if v is None else v
->>>>>>> d9ce5e70
 
 
 def usage_error():
