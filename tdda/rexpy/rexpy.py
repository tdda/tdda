# -*- coding: utf-8 -*-
"""
Python API
----------

The :py:mod:`tdda.rexpy.rexpy` module provides a Python API, to allow
discovery of regular expressions to be incorporated into other Python
programs.

"""

import random
import re
import string
import sys

from array import array
from collections import Counter, defaultdict, namedtuple, OrderedDict
from pprint import pprint

from tdda import __version__
from tdda.utils import nvl

isPython2 = sys.version_info[0] < 3
str_type = unicode if isPython2 else str
bytes_type = str if isPython2 else bytes
INT_ARRAY = b'i' if sys.version_info[0] < 3 else 'i'
UNESCAPES = '''!"%',/:;<=>@_` '''


########################################
#
# KEEP IN SYNC WITH rexpy.txt in doc dir
#
########################################

USAGE = r'''Usage:

    rexpy [FLAGS] [INPUTFILE [OUTPUTFILE]]

If INPUTFILE is provided, it should contain one string per line;
otherwise lines will be read from standard input.

If OUTPUTFILE is provided, regular expressions found will be written
to that (one per line); otherwise they will be printed.

Optional FLAGS may be used to modify Rexpy's behaviour:

  -h, --header      Discard first line, as a header.

  -?, --help        Print this usage information and exit (without error)

  -g, --group       Generate capture groups for each variable fragment
                    of each regular expression generated, i.e. surround
                    variable components with parentheses
                        e.g.     ^[A-Z]+\\-[0-9]+$
                        becomes  ^([A-Z]+)\\-([0-9]+)$

  -q, --quote       Display the resulting regular expressions as
                    double-quoted, escaped strings, in a form broadly
                    suitable for use in Unix shells, JSON, and string
                    literals in many programming languages.
                        e.g.     ^[A-Z]+\\-[0-9]+$
                        becomes  "^[A-Z]+\\-[0-9]+$"

  --portable        Product maximally portable regular expressions
                    (e.g. [0-9] rather than \\d). (This is the default.)

  --grep            Same as --portable

  --java            Produce Java-style regular expressions (e.g. \\p{Digit})

  --posix           Produce POSIX-compilant regular expressions
                    (e.g. [[:digit:]] rather than \\d).

  --perl            Produce Perl-style regular expressions (e.g. \\d)

  -u, --underscore  Allow underscore to be treated as a letter.
                    Mostly useful for matching identifiers
                    Also allow -_.

  -d, --dot         Allow dot to be treated as a letter.
                    Mostly useful for matching identifiers.
                    Also -. --period.

  -m, --minus       Allow minus to be treated as a letter.
                    Mostly useful for matching identifiers.
                    Also --hyphen or --dash.

  -v, --version     Print the version number.

  -V, --verbose     Set verbosity level to 1

  -VV, --Verbose    Set verbosity level to 2

  -vlf, --variable  Use variable length fragments

  -flf, --fixed     Use fixed length fragments
'''
########################################
#
# KEEP IN SYNC WITH rexpy.txt in doc dir
#
########################################

MIN_MERGE_SIMILARITY = 0.5
TERMINATE = True  # False

N_ALIGNMENT_LEVELS = 1

MAX_GROUPS = 99   # re library fails with AssertionError:
                  # sorry, but this version only supports 100 named groups
                  # if you have too many groups.
                  # Looks like actual limit might be 99, not 100...

MAX_VRLE_RANGE = 2  # Meaning that it will only produce patterns like
                    # x{m,n} when n - m ≤ 2

VARIABLE_LENGTH_FRAGS = False
VERBOSITY = 0

MAX_PATTERNS = None
MIN_DIFF_STRINGS_PER_PATTERN = 1
MIN_STRINGS_PER_PATTERN = 1

USE_SAMPLING = True

VERBOSITY = 0
RE_FLAGS = re.UNICODE | re.DOTALL

DIALECTS = ['perl']

DO_ALL_SIZE = 100000000

class Size(object):
    def __init__(self, **kwargs):
        self.use_sampling = nvl(kwargs.get('use_sampling', USE_SAMPLING),
                                USE_SAMPLING)
        do_all = kwargs.get('do_all')
        if do_all is None:
            if self.use_sampling:
                do_all = 100             # Use all examples up to this many
            else:
                do_all = DO_ALL_SIZE     # Use all examples up to this many
        self.do_all = do_all
        self.do_all_exceptions = 4000    # Add in all failures up to this many
        self.n_per_length = 64           # When sampling, use this many
                                         # of each length
        self.max_sampled_attempts = 2    # Give up and use all after this many
                                         # sampled attempts

        self.max_punc_in_group = 5
        self.max_strings_in_group = 10
        for (k, v) in kwargs.items():
            if k in self.__dict__:
                if v is None and k not in ('use_sampling', 'do_all'):
                    raise Exception('Bad null value for parameter %s to Size.'
                                    % k)
                else:
                    self.__dict__[k] = v
            else:
                raise Exception('Unknown parameter to Size: "%s" % k')



nCalls = 0
memo = {}
def cre(rex):
    """
    Compiled regular expression
    Memoized implementation.
    """
    global nCalls, memo
    nCalls += 1
    c = memo.get(rex)
    if c:
        return c
    else:
        memo[rex] = c = re.compile(rex, RE_FLAGS)
        return c


def terminated_cre(expr):
    return cre('^%s$' % expr)


def terminated_re(expr):
    return '^%s$' % expr


if TERMINATE:
    poss_term_cre = terminated_cre
    poss_term_re = terminated_re
else:
    def poss_term_re(expr):
        return expr

    def poss_term_cre(expr):
        return cre(expr)


class CODE(object):
    ANY = '?'
    PUNC = '.'


class Category(object):
    def __init__(self, name, code, re_string):
        self.name = name
        self.code = code
        self.re_string = re_string
        self.re_single = poss_term_cre(re_string)
        self.re_multiple = poss_term_cre(re_string + '+')

    def set(self, rex):
        self.re_string = rex


UNICHRS = True  # controls whether to include a unicode letter class
UNIC = 'Ḉ'  # K
COARSEST_ALPHANUMERIC_CODE = UNIC if UNICHRS else 'C'

DIALECTS = [
    'grep',
    'java',
    'perl',
    'portable',
    'posix',
]

DEFAULT_DIALECT = 'portable'


class Categories(object):
    escapableCodes = '.*?'
    def __init__(self, extra_letters=None, full_escape=False, dialect=None):
        if extra_letters:
            assert all(L in '_.-' for L in extra_letters)   # For now
            extra_letters = ''.join(e for e in '_.-'
                                    if e in extra_letters)  # Force '-' to end
            el_re = extra_letters
            el_re_exc = '' if '_' in extra_letters else '_'
        else:
            el_re = ''
            el_re_exc = '_'
        el_re_inc = (extra_letters or '').replace('_', '')
        punctuation = self.PunctuationChars(el_re)
        self.dialect = dialect
        self.extra_letters = extra_letters or ''
        self.full_escape = full_escape
        self.LETTER = Category('LETTER', 'A', '[A-Z]')
        self.letter = Category('letter', 'a', '[a-z]')
        self.Letter = Category('Letter', 'L', '[A-Za-z]')
        self.ULetter = Category('ULetter', 'Ḹ', r'[^\W0-9_]')
        if extra_letters:
            self.LETTER_ = Category('LETTER_', 'B', '[A-Z%s]' % el_re)
            self.letter_ = Category('letter_', 'b', '[a-z%s]' % el_re)
            self.Letter_ = Category('Letter_', 'M', '[A-Za-z%s]' % el_re)
            if extra_letters == '_':
                self.ULetter_ = Category('ULetter_', 'Ṃ', r'[^\W0-9]')
            else:
                p = u_alpha_numeric_re(el_re_inc, el_re_exc, digits=False,
                                       dialect=dialect)
                self.ULetter_ = Category('ULetter_', 'Ṃ', p)

            ExtraLetterGroups = ['LETTER_', 'letter_', 'Letter_'] + (
                                    ['ULetter_'] if  UNICHRS else []
                                )
        else:
            self.ULetter_ = Category('ULetter_', 'Ṃ', r'[^\W0-9_]')
            ExtraLetterGroups = []
        self.Digit = Category('Digit', 'D', r'\d')
        self.hex = Category('hex', 'h', '[0-9a-f]')
        self.HEX = Category('HEX', 'H', '[0-9A-F]')
        self.Hex = Category('Hex', 'X', '[0-9a-fA-F]')
        self.ALPHANUMERIC = Category('ALPHANUMERIC', 'N', '[A-Z0-9%s]' % el_re)
        self.alphanumeric = Category('alphanumeric', 'n', '[a-z0-9%s]' % el_re)
        self.AlphaNumeric = Category('AlphaNumeric', 'C',
                                     '[A-Za-z0-9%s]' % el_re)
        self.UAlphaNumeric = Category('UAlphaNumeric', 'Ḉ',
                                      u_alpha_numeric_re(el_re_inc, el_re_exc,
                                                         dialect=dialect))
        self.Whitespace = Category('Whitespace', ' ', r'\s')
        self.Punctuation = Category('Punctuation', CODE.PUNC,
                                    escaped_bracket(punctuation,
                                                    dialect=dialect))

        self.Other = Category('Other', '*', r'[^!-~\s]')
        self.Any = Category('Any', CODE.ANY, '.')

        self.SpecificCoarseCats = [self.UAlphaNumeric if UNICHRS
                                                      else self.AlphaNumeric,
                                   self.Whitespace,
                                   self.Punctuation]
        self.AllCoarseCats = self.SpecificCoarseCats + [self.Other]
        self.IncreasinglyGeneralAlphanumerics = [
            'Digit',
            'LETTER', 'letter', 'Letter',
        ] + (
            ['ULetter'] if UNICHRS else []
        ) + ExtraLetterGroups + [
            'HEX', 'hex', 'Hex',
            'ALPHANUMERIC', 'alphanumeric', 'AlphaNumeric',
        ] + (
            ['UAlphaNumeric'] if UNICHRS else []

        )
        if dialect and dialect != 'perl':
            self.adapt_for_output(dialect, el_re)

    def PunctuationChars(self, el_re):
        specials = re.compile(r'[A-Za-z0-9\s%s]' % el_re, RE_FLAGS)
        return [chr(c) for c in range(32, 127) if not re.match(specials,
                                                               chr(c))]

    def build_cat_map(self):
        """
        Lazily builds (on first use) mapping from single-character category
        codes to Category Objects, stores in self.code2cat, which is used
        by __getitem__. e.g.

            'N' --> self.ALPHANUMERIC
            'X' --> self.Hex
        """
        self.code2cat = {}
        for k in self.__dict__:
            cat = self.__dict__[k]
            code = getattr(cat, 'code', None)
            if code:
                self.code2cat[code] = cat

    def __getitem__(self, k):
        if not hasattr(self, 'code2cat'):
            self.build_cat_map()
        return self.code2cat[k]

    @classmethod
    def escape_code(cls, code):
        return escape(code, full=False) if code in cls.escapableCodes else code

    def escape(self, s, full=None):
        return escape(s, full=self.full_escape if full is None else full)

    def adapt_for_output(self, dialect, el_re):
        """
        This converts the output regular expressions for each kind of
        fragment identified to one of the supported, dialects, as listed
        below.

        This is called at the very end of regular-expression generation,
        since not all dialects can be used internally for determining
        what patterns to generate.
        """
        if dialect in ('portable', 'grep'):
            self.Digit.set(r'[0-9]')
        elif dialect == 'posix':
            self.Digit.set(r'[[:digit:]]')

            self.letter.set(r'[[:lower:]]')
            self.LETTER.set(r'[[:upper:]]')
            self.Letter.set(r'[[:alpha:]]')
            self.ULetter.set(r'[[:alpha:]]')
            self.Hex.set(r'[[:xdigit:]]')
            self.Whitespace.set(r'[[:space:]]')
            if el_re:
                self.ALPHANUMERIC.set('[[:upper:][:digit:]%s]' % el_re)
                self.alphanumeric.set('[[:lower:][:digit:]%s]' % el_re)
                self.AlphaNumeric.set('[[:alnum:]%s]' % el_re)
                self.UAlphaNumeric.set('[[:alnum:]%s]' % el_re)
            else:
                self.Punctuation.set(r'[[:punct:]]')

        elif dialect == 'java':
            self.Digit.set(r'\p{Digit}')
            self.letter.set(r'\p{Lower}')
            self.LETTER.set(r'\p{Upper}')
            self.Letter.set(r'\p{Alpha}')
            self.ULetter.set(r'\p{Alpha}')
            self.Hex.set(r'\p{XDigit}')
            self.Whitespace.set(r'\p{Space}')
            if el_re:
                self.ALPHANUMERIC.set(r'[\p{Upper}\p{Digit}%s]' % el_re)
                self.alphanumeric.set(r'[\p{Lower}\p{Digit}%s]' % el_re)
                self.AlphaNumeric.set(r'[\p{Alnum}%s]' % el_re)
                self.UAlphaNumeric.set(r'[\p{Alnum}%s]' % el_re)
            else:
                self.Punctuation.set(r'\p{Punct}')
        else:
            raise Exception('Unknown dialect: %s' % dialect)



class Fragment(namedtuple('Fragment', 're group')):
    """
    Container for a fragment.

    Attributes:

      * ``re``: the regular expression for the fragment
      * ``group``: True if it forms a capture group (i.e. is not constant)
    """

class Coverage(namedtuple('Coverage', 'n n_uniq incr incr_uniq index')):
    """
    Container for coverage information.

    Attributes:

     * ``n:`` number of matches
     * ``n_unique:`` number matches, deduplicating strings
     * ``incr:`` number of new (unique) matches for this regex
     * ``incr_uniq:`` number of new (unique) deduplicated matches
       for this regex
     * ``index:`` index of this regex in original list returned.
    """


def Tree():
    return defaultdict(list)


class Examples(object):
    def __init__(self, strings, freqs=None):
        self.strings = strings
        self.freqs = freqs if freqs is not None else [1] * len(strings)
        assert(len(self.strings) == len(set(self.strings)))
        self.update()

    def update(self):
        self.n_uniqs = len(self.strings)
        self.n_strings = sum(self.freqs)


class Extractor(object):
    """
    Regular expression 'extractor'.

    Given a set of examples, this tries to construct a useful
    regular expression that characterizes them; failing which,
    a list of regular expressions that collectively cover the cases.

    Results are stored in ``self.results`` once extraction has occurred,
    which happens by default on initialization, but can be invoked
    manually.

    The examples may be given as a list of strings, a integer-valued,
    string-keyed dictionary or a function.

      - If it's a list, each string in the list is an example string
      - It it's a dictionary (or counter), each string is to be
        used, and the values are taken as frequencies (should be non-negative)
      - If it's a function, it should be as specified below
        (see the definition of example_check_function)

    size can be provided as:
        - a Size() instance, to control various sizes within rexpy
        - None (the default), in which case rexpy's defaults are used
        - False or 0, which means don't use sampling

    Verbose is usually 0 or ``False``. It can be to ``True`` or 1 for various
    extra output, and to higher numbers for even more verbose output.
    The highest level currently used is 2.
    """
    def __init__(self, examples, extract=True, tag=False, extra_letters=None,
                 full_escape=False,
                 remove_empties=False, strip=False,
                 variableLengthFrags=VARIABLE_LENGTH_FRAGS,
                 specialize=False,
                 max_patterns=MAX_PATTERNS,
                 min_diff_strings_per_pattern=MIN_DIFF_STRINGS_PER_PATTERN,
                 min_strings_per_pattern=MIN_STRINGS_PER_PATTERN,
                 size=None, seed=None, dialect=DEFAULT_DIALECT,
                 verbose=VERBOSITY):
        """
        Set class attributes and clean input strings.
        Also performs exraction unless extract=False.
        """
        self.verbose = verbose
        self.size = size or Size(use_sampling=False if size == 0 else None)
        if self.size.use_sampling:
            self.by_length = Tree()         # Also store examples by length
        self.n_stripped = 0                 # Number that required stripping
        self.n_empties = 0                  # Number of empty string found
        self.n_nulls = 0                    # Number of nulls found
        self.remove_empties = remove_empties
        self.strip = strip
        self.variableLengthFrags = variableLengthFrags
        self.specialize = specialize
        self.tag = tag                      # Returned tagged (grouped) RE
        # self.examples = self.clean(examples)  !!!
        if callable(examples):
            self.check_fn = examples
        else:
            self.check_fn = self.check_for_failures
            self.all_examples = self.clean(examples)
        strings, _ = self.check_fn([], self.size.do_all)
        self.examples = self.clean(strings)

        self.results = None
        self.warnings = []
        self.n_too_many_groups = 0
        self.Cats = Categories(self.thin_extras(extra_letters),
                               full_escape=full_escape)  # no dialect
        if dialect == 'perl':
            dialect = None
        self.dialect = dialect
        if dialect is not None:
            self.OutCats = Categories(self.thin_extras(extra_letters),
                                      full_escape=full_escape,
                                      dialect=dialect)  # output dialect
        self.full_escape = full_escape
        self.max_patterns = max_patterns
        self.min_diff_strings_per_pattern = min_diff_strings_per_pattern
        self.min_strings_per_pattern = min_strings_per_pattern
        self.max_patterns = nvl(max_patterns, MAX_PATTERNS)
        self.seed = seed

        if extract:
            self.extract()                  # Stores results

    def extract(self):
        """
        Actually perform the regular expression 'extraction'.
        """
        self.prng_state = PRNGState(self.seed)
        try:
            size = self.size
            if self.examples.n_uniqs == 0:
                self.results = None
                return

            attempt = 1
            failures = []
            while attempt <= size.max_sampled_attempts + 1:
#                print('!!!')
#                print(self.examples.strings)
                if self.verbose:
                    strings = self.examples.strings
                    print('\n*** Pass %d (%s strings)'
                          % (attempt, len(strings)))
                    if self.verbose > 1:
                        print('Examples: %s ... %s' % (strings[:5],
                                                       strings[-5:]))
                self.results = self.batch_extract()
                maxN = (None if attempt > size.max_sampled_attempts
                             else size.do_all_exceptions)
                failex, re_freqs = self.check_fn(self.results.rex, maxN)
                failex = self.clean(failex)
                if self.verbose:
                    print('%s REs:' % len(self.results.rex))
                    for r in self.results.rex:
                        print('    %s' % r)
                    print('\nFailures (%d): %s' % (len(failex.strings),
                                                   failex.strings[:5]))
                if len(failex.strings) == 0:
                    break
                elif (len(failex.strings) <= size.do_all_exceptions
                      or attempt > size.max_sampled_attempts):
                    if self.verbose:
                        print('\n\n\n*** Now doing all failures...')
                    self.examples.strings.extend(failex.strings)
                    self.examples.freqs.extend(failex.freqs)
                    self.examples.update()
                    if self.verbose:
                        print('\n\n\n*** Total strings = %s'
                              % len(failex.strings))
                else:
                    z = list(zip(failex.strings, failex.freqs))
                    if len(z) > size.do_all_exceptions:
                        sampled = random.sample(z, size.do_all_exceptions)
                    else:
                        sampled = z
                    self.examples.strings.extend(s[0] for s in sampled)
                    self.examples.freqs.extend(s[1] for s in sampled)
                    self.examples.update()
                attempt += 1

            self.add_warnings()
            self.results.remove(self.find_bad_patterns(re_freqs))
            self.convert_rex_to_dialect()
        finally:
            self.prng_state.restore()

    def check_for_failures(self, rexes, maxExamples):
        """
        This method is the default check_fn
        (See the definition of example_check_function below.)
        """
        failures, freqs, re_freqs = self.sample_non_matches(rexes, maxExamples)
        return Examples(failures, freqs), re_freqs

    def find_bad_patterns(self, freqs):
        """
        Given freqs, a list of frequencies (for the corresponding indexed RE)
        identify indexes to patterns that:

          - have too few strings
          - cause too many patterns to be returned

        NOTE: min_diff_strings_per_pattern is currently ignored.

        Returns set of indices for deletion
        """
        M = self.max_patterns
        deletions = set()
        if M is not None and len(freqs) > self.max_patterns:
            deletions = set(list(sorted(range(len(freqs)),
                                        key=lambda k: -freqs[k]))[M:])

        m = self.min_strings_per_pattern
        if m > 1:
            deletions = deletions.union({i for (i, v) in enumerate(freqs)
                                           if v < m})
        return deletions


    def add_warnings(self):
        if self.n_too_many_groups:
            self.warnings.append('%d string%s assigned to .{m,n} for needing '
                                 '"too many" groups.'
                                 % (self.n_too_many_groups,
                                    's' if self.n_too_many_groups > 1 else ''))

    def thin_extras(self, extra_letters):
        if not extra_letters or len(extra_letters) == 1:
            return extra_letters
        keep = []
        for L in extra_letters:
            if any(L in example for example in self.examples.strings):
                keep.append(L)
        return ''.join(keep) if keep else None

    def clean(self, examples):
        """
        Compute length of each string and count number of examples
        of each length.
        """
        isdict = isinstance(examples, dict)
        isExamples = isinstance(examples, Examples)
        counter = Counter()
        items = examples.strings if isExamples else examples
        for i, s in enumerate(items):
            n = (examples[s] if isdict else examples.freqs[i] if isExamples
                                       else 1)
            if s is None:
                self.n_nulls += n
            elif n == 0:
                continue  # dictionary entry with count 0
            else:
                stripped = s.strip() if self.strip else s
                L = len(stripped)
                if self.remove_empties and L == 0:
                    self.n_empties += n
                else:
                    counter[stripped] += n
                    if len(stripped) != len(s):
                        self.n_stripped += n


        if self.verbose > 1:
            print('Examples:')
            pprint([(k, v) for (k, v) in counter.items()])
            print()

        return Examples(list(counter.keys()), ilist(counter.values()))

    def batch_extract(self):
        """
        Find regular expressions for a batch of examples (as given).
        """
        examples = self.examples.strings
        freqs = self.examples.freqs
        # First, run-length encode each (distinct) example
        rles = [self.run_length_encode_coarse_classes(s) for s in examples]
        rle_freqs = IDCounter()
        example2r_id = ilist([1]) * len(examples)  # same length as rles
        r_id2v_id = {}
        for i, rle in enumerate(rles):
            r_id = rle_freqs.add(rle, freqs[i])
            example2r_id[i] = r_id    # r_ids are the ids of rles

        # Then convert these RLEs to VRLEs (variable-run-length-encoded seqs)
        example2v_id = ilist([1]) * len(examples)  # same length as rles
        vrles, sig2rle, sig2vrle = to_vrles(rle_freqs.keys())
        vrle_freqs = IDCounter()
        refined = []
        for vrle in vrles:
            v_id = vrle_freqs.add(vrle)  # v_ids are the ids of vles
            sig = signature(vrle)
            for rle in sig2rle[sig]:
                r_id = rle_freqs.ids[rle]
                r_id2v_id[r_id] = v_id
                vrle_freqs.counter[v_id] += rle_freqs.counter[r_id]
                # This adds in the freq for each rle in the vrle
            vrle_freqs.counter[v_id] -= 1  # Take off the "extra" one we
                                           # initially added
            # Note, these totals include repeats.

        # For each example, record the id of the VRLE to which it belongs
        # and stash that away inside the Examples object.
        for i, r_id in enumerate(example2r_id):
            example2v_id[i] = r_id2v_id[r_id]
        self.examples.example2v_id = example2v_id
#        self.examples.example2r_id = example2r_id  # probably don't need

        # Refine the fragments in the VRLEs
        for vrle in vrles:
            grouped = self.refine_fragments(vrle, vrle_freqs.ids[vrle])
            refined.append(grouped)

#        self.examples.rle_freqs = rle_freqs  # probably don't need
        self.examples.vrle_freqs = vrle_freqs

        merged = self.merge_patterns(refined)
        if self.specialize:
            merged = self.specialize_patterns(merged)
        mergedrex = [self.vrle2re(m, tagged=self.tag) for m in merged]
        mergedfrags = [self.vrle2refrags(m) for m in merged]
        return ResultsSummary(rles, rle_freqs, vrles, vrle_freqs,
                              merged, mergedrex, mergedfrags,
                              extractor=self)

    def convert_rex_to_dialect(self):
        self.results.convert_to_dialect(self)

    def specialize(self, patterns):
        """
        Check all the catpure groups in each patterns and simplify any
        that are sufficiently low frequency.
        """
        return patterns

    def coarse_classify(self, s):
        """
        Classify each character in a string into one of the coarse categories
        """
        return ''.join(self.coarse_classify_char(c) for c in s)

    def coarse_classify_char(self, c):
        """
        Classify character into one of the coarse categories
        """
        Cats = self.Cats
        for cat in Cats.SpecificCoarseCats:
            if re.match(cat.re_single, c):
                return cat.code
        assert re.match(Cats.Other.re_single, c)
        return Cats.Other.code

    def run_length_encode_coarse_classes(self, s):
        """
        Returns run-length encoded coarse classification
        """
        rle = run_length_encode(self.coarse_classify(s))
        if len(rle) <= MAX_GROUPS:
            return rle
        else:
            self.n_too_many_groups += 1
            return run_length_encode(CODE.ANY * len(s))

    def merge_patterns(self, patterns):
        if len(patterns) == 1:
            return patterns
        patterns = self.sort_by_length(patterns)
        level = 0
        parts = [patterns]  # Start off with each whole pattern
                            # as a single part
        n_parts = len(parts)
        DO_ALIGNMENT = True
        while level < N_ALIGNMENT_LEVELS and DO_ALIGNMENT:
            parts = self.alignment_step(parts, level)
            if len(parts) == n_parts:  # no change this time; next level
                level += 1
            else:
                n_parts = len(parts)
        patterns = self.join_parts(parts)
        return patterns

    def alignment_step(self, parts, level):
        new_parts = []
        n_parts = len(parts)
        for part in parts:
            if level == 0:
                new_parts.extend(self.merge_fixed_omnipresent_at_pos(part))
            elif level == 1:
                new_parts.extend(self.merge_fixed_only_present_at_pos(part))
            else:
                raise ValueError('Level out of range (%d)' % level)
        if self.verbose > 1:
            print('\nOUT:')
            print(self.aligned_parts(new_parts))
        return new_parts

    def merge_fixed_omnipresent_at_pos(self, patterns):
        """
        Find unusual columns in fixed positions relative to ends.
        Align those, split and recurse
        """
        lstats = length_stats(patterns)
        if lstats.max_length <= 1:
            return [patterns]  # nothing to do
        frags = set()
        # First find fixed fragments that are present in the first pattern
        # for this part.
        for frag in patterns[0]:  # first pattern
            if len(frag) == 4:  # fixed
                frags.add(frag)
        frags = list(frags)

        # Now remove fragments that aren't in every pattern
        for pattern in patterns[1:]:
            i = 0
            while i < len(frags):
                if not frags[i] in pattern:
                    del frags[i]
                else:
                    i += 1

        if not frags:
            return [patterns]

        leftPos = {frag: Counter() for frag in frags}   # pos of frag from left
        rightPos = {frag: Counter() for frag in frags}  # ... and from right
        for pattern in patterns:
            n = len(pattern)
            for i, frag in enumerate(pattern):
                if frag in frags:
                    leftPos[frag][i] += 1
                    if not lstats.all_same_length:
                        rightPos[frag][n - i] += 1

        nPatterns = len(patterns)
        leftFixed = get_omnipresent_at_pos(leftPos, nPatterns)

        if leftFixed:
            return left_parts(patterns, leftFixed)
        rightFixed = get_omnipresent_at_pos(rightPos, nPatterns,
                                            verbose=self.verbose)
        if rightFixed:
            return right_parts(patterns, rightFixed)
        return [patterns]

    def merge_fixed_only_present_at_pos(self, patterns):
        """
        Find unusual columns in fixed positions relative to ends.
        Align those
        Split and recurse
        """
        lstats = length_stats(patterns)
        if lstats.max_length <= 1:
            return [patterns]  # nothing to do
        frags = set()
        # First find fixed fragments from all patterns
        for pattern in patterns:
            for frag in pattern:  # first pattern
                if len(frag) == 4:  # fixed
                    frags.add(frag)

        if not frags:
            return [patterns]

        leftPos = {frag: Counter() for frag in frags}   # pos of frag from left
        rightPos = {frag: Counter() for frag in frags}  # ... and from right
        for pattern in patterns:
            n = len(pattern)
            for i, frag in enumerate(pattern):
                if frag in frags:
                    leftPos[frag][i] += 1
                    if not lstats.all_same_length:
                        rightPos[frag][n - i] += 1

        nPatterns = len(patterns)
        leftFixed = get_only_present_at_pos(leftPos)

        if leftFixed:
            if self.verbose:
                print('LEFT FOUND!', leftFixed)
            return left_parts(patterns, leftFixed)
        rightFixed = get_only_present_at_pos(rightPos, verbose=self.verbose)
        if rightFixed:
            if self.verbose:
                print('RIGHT FOUND!', rightFixed)
            return right_parts(patterns, rightFixed)
        return [patterns]

    def join_parts(self, parts):
        if not parts:
            return []
        out = [[] for i in range(len(parts[0]))]
        for part in parts:
            for i, row in enumerate(part):
                if row:
                    out[i].extend(row)
        return out

    def sort_by_length(self, patterns):
        if patterns:
             M = max(len(p) for p in patterns if p is not None) + 1
             f = lambda p: len(p) if p is not None else M
             return list(sorted(patterns, key=f))
        else:
            return []

    def pad(self, p, q):
        if self.verbose:
            print(self.vrle2re(self.despecify(p), True))
            print(self.vrle2re(self.despecify(q), True))
            print()
        return p  # padded

    def despecify(self, pattern):
        return list(self.despecify_frag(frag) for frag in pattern)

    def despecify_frag(self, frag):
        r, m, M = frag[:3]
        if m == M == 1:
            return frag
        else:
            return (r, 1, None) if len(frag) == 3 else (r, 1, None, 'fixed')

    def similarity(self, p, q):
        return 1

    def sample(self, n):
        """
        Sample self.all_examples for potentially faster induction.
        """
        return self.sample_examples(self.all_examples, n)

    def sample_examples(self, examples, n):
        """
        Sample examples provided for potentially faster induction.
        """
        indices = list(range(len(examples.strings)))
        sample_indices = random.sample(indices, n)
        return ([examples.strings[i] for i in sample_indices],
                [examples.freqs[i] for i in sample_indices])

    def sample_non_matches(self, rexes, maxN=None):
        failures, freqs, re_freqs = self.find_non_matches(rexes)
        if maxN is not None:
            if len(failures) > maxN:
                z = list(zip(failures, freqs))
                n = len(z)
                if n > maxN and n > self.size.do_all_exceptions:
                    sampled = random.sample(z, self.size.do_all_exceptions)
                else:
                    sampled = z
                failures = [s[0] for s in sampled]
                freqs = [s[1] for s in sampled]
        return failures, freqs, re_freqs

    def find_non_matches(self, rexes):
        """
        Returns all example strings that do not match any of the regular
        expressions in results, together with their frequencies.
        """
        examples = self.all_examples
        if not rexes:
            return examples.strings, examples.freqs, []

        strings = examples.strings
        freqs = examples.freqs
        N = len(strings)
        matched = [False] * N
        nRemaining = N
        re_freqs = [0] * len(rexes)
        if self.results:
            for j, r in enumerate(rexes):
                cr = cre(r)
                for i in range(N):
                    if not matched[i]:
                        if re.match(cr, strings[i]):
                            matched[i] = True
                            nRemaining -= 1
                            re_freqs[j] += freqs[i]
                            if nRemaining == 0:
                                return [], [], re_freqs
        indices = [i for i in range(N) if not matched[i]]
        failures = [strings[i] for i in indices]
        out_freqs = [freqs[i] for i in indices]
        return failures, out_freqs, re_freqs

    def pattern_matches(self):
        compiled = [cre(r) for r in self.results.rex]
        results = OrderedDict()
        for x in self.examples.strings:
            for i, r in enumerate(self.results.rex):
                cr = cre(r)
                if re.match(cr, x):
                    try:
                        results[i].append(x)
                    except:
                        results[i] = [x]
                    break
            else:
                # TODO: should never happen, so should raise an exception
                print('Example "%s" did not match any pattern' % x)
        return results

    def analyse_fragments(self, vrle, v_id):
        """
        Analyse the contents of each fragment in vrle across the
        examples it matches.

        Return zip of

          - the characters in each fragment
          - the strings in each fragment
          - the run-length encoded fine classes in each fragment
          - the run-length encoded characters in each fragment
          - the fragment itself

        all indexed on the (zero-based) group number.
        """
        examples = self.examples
        regex = cre(self.vrle2re(vrle, tagged=True))
        n_frags = len(vrle)
        frag_chars = [set([]) for i in range(n_frags)]
        frag_strings = [set([]) for i in range(n_frags)]

        frag_rlefcs = [None] * n_frags  # Start as None; end as False or VRLE
        frag_rlecs = [None] * n_frags   # Start as None; end as False or VRLE

        n_strings = [0] * n_frags
        strings = examples.strings
        v_ids = examples.example2v_id
        size = self.size
        for i, example in enumerate(strings):
            if v_ids[i] == v_id:  # Only need to use examples for this VRLE
                m = re.match(regex, example)
                assert m is not None
                f = group_map_function(m, n_frags)
                for i, frag in enumerate(vrle):
                    try:
                        g = m.group(f(i + 1))
                    except:
                        print('>>>', regex.pattern)
                        print(n_frags, i)
                        raise

                    if n_strings[i] <= size.max_strings_in_group:
                        frag_strings[i].add(g)
                        n_strings[i] = len(frag_strings[i])
                    frag_chars[i] = frag_chars[i].union(set(list(g)))
                    (frag_rlefcs[i],
                     frag_rlecs[i]) = self.rle_fc_c(g, frag,
                                                     frag_rlefcs[i],
                                                     frag_rlecs[i])
        if self.verbose >= 2:
            print('Fine Class VRLE:', frag_rlefcs)
            print('      Char VRLE:', frag_rlecs)
        return zip(frag_chars, frag_strings, frag_rlefcs, frag_rlecs, vrle)

    def refine_fragments(self, vrle, v_id):
        """
        Refine the categories for variable-run-length-encoded pattern (vrle)
        provided by narrowing the characters in each fragment.
        """
        examples = self.examples
        ga = self.analyse_fragments(vrle, v_id)
        out = []
        Cats = self.Cats
        size = self.size
        n_groups = len(vrle)

        for group, (chars, strings, rlefc, rlec, fragment) in enumerate(ga):
            (c, m, M) = fragment
            char_str = ''.join(sorted(chars))
            fixed = False
            refined = None
            if len(strings) == 1:   # Same string for whole group
                refined = self.Cats.escape(list(strings)[0])
                m = M = 1
                fixed = True
            elif len(chars) == 1:   # Same character, possibly repeated
                refined = self.Cats.escape(list(chars)[0])
                fixed = True
            elif c == COARSEST_ALPHANUMERIC_CODE:  # Alphanumeric
                if rlec:  # Always same sequence of chars
                    if self.verbose >= 2:
                        print('SAME CHARS: %s' % rlec)
                    out.extend(plusify_vrles(rlec))
                    continue
                elif rlefc:  # Always same sequence of fine classes
                    if self.verbose >= 2:
                        print('SAME FINE CLASSES: %s' % rlefc)
                    if n_groups + len(rlefc) - 1 <= MAX_GROUPS:
                        out.extend(plusify_vrles(rlefc))
                        n_groups += len(rlefc) - 1
                        continue
                for k in Cats.IncreasinglyGeneralAlphanumerics:
                    cat = getattr(Cats, k)
                    if type(cat) == tuple:
                        print('>>>', cat)  # This cannot happen
                    code = cat.code
                    if re.match(cat.re_multiple, char_str):
                        refined = Cats.escape_code(code)
                        break  # <-- continue?
                else:
                    refined = c
            elif (c == CODE.PUNC
                  and len(chars) <= size.max_punc_in_group):  # Punctuation
                refined = escaped_bracket(char_str, dialect=self.Cats.dialect)
                fixed = True
            else:
                refined = c
            if fixed:
                out.append((refined, m, M, 'fixed'))
            else:
                out.append((refined, m, M))
        return out

    def rle_fc_c(self, s, pattern, rlefc_in, rlec_in):
        """
        Convert a string, matching a 'C'-(fragment) pattern, to
            - a run-length encoded sequence of fine classes
            - a run-length encoded sequence of characters

        Given inputs:
            ``s`` --- a string representing the actual substring of an
                      example that matches a pattern fragment described
                      by pattern

            ``pattern`` --- a VRLE of coarse classes

            ``rlefc_in`` --- a VRLE of fine classes, or None, or False

            ``rlec_in`` --- a VRLE of characters, or None, or False

        Returns new rlefc and rlec, each of which is:

            ``False``, if the string doesn't match the corresponding
            input VRLE

            a possibly expanded VRLE, if it does match, or would match
            if expanded (by allowing more of fewer repetitions).
        """
        if (pattern[0] != COARSEST_ALPHANUMERIC_CODE
                or (rlefc_in == False and rlec_in == False)):
            return (False, False)  # Indicates, neither applies
                                   # Either 'cos not coarse class C
                                   # Or because previously found wanting...

        rlefc = []      # run-length encoded list of fine classes
        rlec = []       # run-length encoded list of characters
        last_fc = None  # last fine class
        last_c = None   # last character

        for c in s:
            fc = self.fine_class(c)
            if fc == last_fc:
                nfc += 1
            else:
                if last_fc:
                    rlefc.append((last_fc, nfc))
                last_fc = fc
                nfc = 1
            if c == last_c:
                nc += 1
            else:
                if last_c:
                    rlec.append((last_c, nc))
                last_c = c
                nc = 1
        if last_c:  # i.e. there were any; probably always the case
            rlefc.append((last_fc, nfc))
            rlec.append((last_c, nc))

        v = self.variableLengthFrags
        return (expand_or_falsify_vrle(rlefc, rlefc_in, variableLength=v),
                expand_or_falsify_vrle(rlec, rlec_in, fixed=True,
                                       variableLength=v))


    def fine_class(self, c):
        """
        Map a character in coarse class 'C' (AlphaNumeric) to a fine class.
        """
        cats = self.Cats
        if c.isdigit():
            return cats.Digit.code
        elif 'a' <= c <= 'z':
            return cats.letter.code
        elif 'A' <= c <= 'Z':
            return cats.LETTER.code
        elif c in cats.extra_letters or not UNICHRS:
            return cats.LETTER_.code
        else:
            return cats.ULetter_.code

    def fragment2re(self, fragment, tagged=False, as_re=True, output=False):
        """
        Convert fragment to RE.

        If output is set, this is for final output, and should be in the
        specified dialect (if any).
        """
        (c, m, M) = fragment[:3]
        fixed = len(fragment) > 3
        Cats = self.OutCats if (output and self.dialect) else self.Cats
        regex = c if (fixed or not as_re) else Cats[c].re_string
        if (m is None or m == 0) and M is None:
            part = regex + '*'
        elif M is None:
            part = regex + '+'
        elif m == M == 1:
            part = regex
        elif m == M == 2 and len(regex) == 1:
            part = regex + regex
        elif m == M:
            part = regex + ('{%d}' % m)
        else:
            part = regex + ('?' if m == 0 and M == 1 else ('{%d,%s}' % (m, M)))
        return capture_group(part) if (tagged and not fixed) else part

    def vrle2re(self, vrles, tagged=False, as_re=True, output=False):
        """
        Convert variable run-length-encoded code string to regular expression

        If output is set, this is for final output, and should be in the
        specified dialect (if any).
        """
        parts = [self.fragment2re(frag, tagged=tagged, as_re=as_re,
                                  output=output)
                 for frag in vrles]
        if self.n_stripped > 0:
            Cats = self.OutCats if output and self.dialect else self.Cats
            ws = [r'%s*' % Cats.Whitespace.re_string]
            parts = ws + parts + ws
        return poss_term_re(''.join(parts))


    def vrle2refrags(self, vrles, output=False):
        """
        Convert variable run-length-encoded code string to regular expression
        and list of fragments
        """
        if self.n_stripped > 0:
            ws = r'\s*'
            return ([Fragment(ws, True)]
                    + [Fragment(self.fragment2re(frag, tagged=False,
                                                 as_re=True, output=output),
                              len(frag) < 4)
                       for frag in vrles]
                     + [Fragment(ws, True)])

        else:
            return [Fragment(self.fragment2re(frag, tagged=False, as_re=True,
                                              output=output),
                             len(frag) < 4)
                    for frag in vrles]

    def rle2re(self, rles, tagged=False, as_re=True):
        """
        Convert run-length-encoded code string to regular expression
        """
        Cats = self.Cats
        parts = []
        for (c, freq) in rles:
            desc = Cats[c].re_string if as_re else c
            part = desc + ('{%d}' % freq if freq > 1 else '')
            parts.append(('(%s)' % part) if tagged else part)
        return poss_term_re(''.join(parts))


    def humanish_frag(self, frag):
        as_re = self.fragment2re(frag)
        return as_re.replace('\\', '').replace(' ', '_')

    def aligned_parts(self, parts):
        """
        Given a list of parts, each consisting of the fragments from a set
        of partially aligned patterns, show them aligned, and in a somewhat
        ambigous, numbered, fairly human-readable, compact form.
        """
        lines = [[] for i in range(len(parts[0]))]
        widths = []
        seps = []
        out = []
        for part in parts:
            stats = length_stats(part)
            for c in range(stats.max_length):  # col number in part
                w = 0
                for r, row in enumerate(part):
                    if len(row) > c:
                        frag = self.humanish_frag(row[c])
                        lines[r].append(frag)
                        w = max(w, len(frag))
                    else:
                        lines[r].append('')
                seps.append(' ')
                widths.append(w)
            if stats.max_length:
                seps[-1] = '|'
        header = '|' + ''.join((ndigits(w, i) + seps[i - 1])
                               for i, w in enumerate(widths, 1))
        fmts = ['%%%ds' % w for w in widths]
        body = '\n '.join(' '.join(fmt % frag
                                   for (fmt, frag) in zip(fmts, line))
                          for line in lines)
        return '\n'.join([header, ' ' + body])


    def coverage(self, dedup=False):
        """
        Get a list of frequencies for each regular expression,
        i.e the number of the (stripped) input strings it matches.
        The list is in the same order as the regular expressions
        in ``self.results.rex``.

        If ``dedup`` is set to ``True``, shows only the number of distinct
        (stripped) input examples matches
        """
        return rex_coverage(self.results.rex, self.examples, dedup)

    def incremental_coverage(self, dedup=False, debug=False):
        """
        Returns an ordered dictionary of regular expressions,
        sorted by the number of new examples they match/explain,
        from most to fewest, with ties broken by pattern sort order.
        The values in the results dictionary are the numbers of (new)
        examples matched.

        If ``dedup`` is set to ``True``, frequencies are ignored.
        """
        return rex_incremental_coverage(self.results.rex, self.examples,
                                        dedup, debug=debug)

    def full_incremental_coverage(self, dedup=False, debug=False):
        """
        Returns an ordered dictionary of regular expressions,
        sorted by the number of new examples they match/explain,
        from most to fewest, with ties broken by pattern sort order.
        The values in the results dictionary are the numbers of (new)
        examples matched.

        If ``dedup`` is set to ``True``, frequencies are ignored in
        the sort order.

        Each result is a ``Coverage`` object with the following attributes:

            ``n``:
                number of examples matched including duplicates

            ``n_uniq``:
                number of examples matched, excluding duplicates

            ``incr``:
                number of previously unmatched examples matched,
                including duplicates

            ``incr_uniq``:
                number of previously unmatched examples matched,
                excluding duplicates

        """
        return rex_full_incremental_coverage(self.results.rex, self.examples,
                                             sort_on_deduped=dedup,
                                             debug=debug)

    def n_examples(self, dedup=False):
        """
        Returns the total number of examples used by rexpy.
        If ``dedup`` is set to ``True``, this the number of different examples,
        otherwise it is the "raw" number of examples.
        In all cases, examples have been stripped.
        """
        if dedup:
            return self.examples.n_uniqs
        else:
            return self.examples.n_strings

    def __str__(self):
        return str_type(self.results or 'No results (yet)')

    def build_tree(self, vrles):
        fulls = vrles[:]
        tree = self.build_tree_inner(vrles, fulls)
        self.add_freqs_to_tree(tree)
        return tree

    def add_freqs_to_tree(self, tree):
        freqs = self.examples.vrle_freqs
        for key, values in tree.items():
            for i, v in enumerate(values):
                if type(v) is tuple:
                    values[i] = (v[1], freqs[v[1]])
                else:
                    self.add_freqs_to_tree(v)



    def build_tree_inner(self, vrles, fulls=None):
        """
        Turn the VRLEs into a tree based on the different initial fragments.
        """
        tree = Tree()
        for partial, full in zip(vrles, fulls):
            if partial:
                key, entry = self.vrle_entry(partial, full)
                tree[key].append(entry)
        for key, entries in tree.items():
            v = self.build_tree_inner([e[0] for e in entries if e[0]],
                                      [e[1] for e in entries if e[0]])
            if v is not None:
                tree[key] = [v]
                for e in entries:
                    if e[0] is None:
                        tree[key] = [e] + [v]
            else:
                tree[key] = entries
        return tree if len(tree) > 0 else None

    def vrle_entry(self, partial, full):
        return (self.vrle_key(partial[0]),
                (partial[1:] if len(partial) > 1 else None, full))

    def vrle_key(self, vrle):
        (c, m, M) = vrle[:3]
        fixed = len(vrle) == 4
        if fixed:
            return vrle
        else:
            return c

    def find_frag_sep_frag_repeated(self, tree, existing=None, results=None):
        r"""
        This specifically looks for patterns in the tree constructed
        by self.build_tree of the general form

            A
            ABA
            ABABA

        etc., where A and B are both fragments.
        A common example is that A is recognizably a pattern and B is
        recognizably a separator. So, for example:

        HM
        MH-RT
        QY-TR-BF
        QK-YT-IU-QP

        all fit

        [A-Z]{2}(\\-[A-Z])*

        which, as fragments, would be A = (C, 2, 2) and B = ('.', 1, 1).

        The tree is currently not recording or taking account of
        frequency in the fragments. We might want to do that.
        Or we might leave that as a job for whatever is going to
        consolidate the different branches of the tree that match
        the repeating patterns returned.
        """
        results = results or []
        existing = existing or []
        for k, v in tree.items():
            for j, item in enumerate(v):
                if item is None:  # leaf
                    L = len(existing)
                    if L >= 3 and L % 2 == 1:
                        if all(existing[i] == existing[i % 2]
                                   for i in range(3, L)):
                            results.append([existing[0], existing[1],
                                            existing[0]])
                            v[j] = results
                else:
                    newpat = existing + [k]
                    results, _ = self.find_frag_sep_frag_repeated(item,
                                                                  newpat,
                                                                  results)
        return results, tree


def example_check_function(rexes, maxN=None):
    """
    **CHECK FUNCTIONS**
    This is an example check function

    A check function takes a list of regular expressions (as strings)
    and optionally, a maximum number of (different) strings to return.

    It should return two things:

      - An Examples object (importing that class from rexpy.py)
        containing strings that don't match any of the regular expressions
        in the list provided. (If the list is empty, all strings are candidates
        to be returned.)

      - a list of how many strings matched each regular expression
        provided (in the same order).

    If maxN is None, it should return all strings that fail to match;
    if it is a number, that is the maximum number of (distinct) failures
    to return. The function *is* expected to return all failures, however,
    if there are fewer than maxN failures (i.e., it's not OK if maxN
    is 20 to return just 1 failiing string if actually 5 different
    strings fail.)

    Examples: The examples object is initialized with a list of (distinct)
    failing strings, and optionally a corresponding list of their frequencies.
    If no frequencies are provided, all frequencies will be set to 1
    when the Examples object is initialized.

    The regular expression match frequencies are used to eliminate
    low-frequency or low-ranked regular expressions. It is not essential
    that the values cover all candidate strings; it is enough to give
    frequencies for those strings tested before maxN failures are generated.

    (Normally, the regular expressions provided will be exclusive, i.e.
    at most one will match, so it's also fine only to test a string
    against regular expressions until a match is found...you don't
    need to test against other patterns in case the string also matches
    more than one.)
    """
    # STRINGS = ['some', 'strings', 'in', 'scope']
    # In this example function, we are assuming each string in STRINGS
    # is distinct.
    failures = []
    re_freqs = [0] * len(rexes)
    if rexes:
        patterns = [re.compile(r) for r in rexes]  # compile for efficiency
        for u in STRINGS:
            for i, r in enumerate(patterns):
                if re.match(r, u):
                    re_freqs[i] += 1  # record the fact that this rex matched
                    break             # don't try later patterns
            else:   # Record strings that don't match any rex
                failures.append(u)
    else:
        failures = STRINGS     # If there are no rexes, all strings fail
    if maxN is not None and len(failures) > maxN:
        failures = random.sample(failures, maxN)
    return Examples(failures), re_freqs


def rex_coverage(patterns, examples, dedup=False):
    """
    Given a list of regular expressions and a dictionary of examples
    and their frequencies, this counts the number of times each pattern
    matches a an example.

    If ``dedup`` is set to ``True``, the frequencies are ignored, so that only
    the number of keys is returned.
    """
    results = []
    for p in patterns:
        p = '%s%s%s' % ('' if p.startswith('^') else '^',
                        p,
                        '' if p.endswith('$') else '$')
        r = re.compile(p, RE_FLAGS)
        if dedup:
            strings = examples.strings
            results.append(sum(1 if re.match(r, k) else 0
                               for k in strings))
        else:
            strings = examples.strings
            freqs = examples.freqs
            results.append(sum(n if re.match(r, k) else 0
                           for (k, n) in zip(strings, freqs)))
    return results


def rex_full_incremental_coverage(patterns, examples, sort_on_deduped=False,
                                  debug=False):
    """
    Returns an ordered dictionary containing, keyed on terminated
    regular expressions, from patterns, sorted in decreasing order
    of incremental coverage, i.e. with the pattern matching
    the most first, followed by the one matching the most remaining
    examples etc.

    If ``dedup`` is set to ``True``, the ordering ignores duplicate examples;
    otherise, duplicates help determine the sort order.

    Each entry in the dictionary returned is a ``Coverage`` object
    with the following attributes:

        ``n``:
            number of examples matched including duplicatesb

        ``n_uniq``:
            number of examples matched, excluding duplicates

        ``incr``:
            number of previously unmatched examples matched,
            including duplicates

        ``incr_uniq``:
            number of previously unmatched examples matched,
            excluding duplicates
    """
    patterns, indexes = terminate_patterns_and_sort(patterns)
    matrix, deduped = coverage_matrices(patterns, examples)
    return matrices2incremental_coverage(patterns, matrix, deduped, indexes,
                                         examples,
                                         sort_on_deduped=sort_on_deduped)


def terminate_patterns_and_sort(patterns):
    """
    Given a list of regular expressions, this terminates any that are
    not and returns them in sorted order.
    Also returns a list of the original indexes of the results.
    """
    results = ['%s%s%s' % ('' if p.startswith('^') else '^',
                        p,
                        '' if p.endswith('$') else '$')
                for p in patterns]
    z = list(zip(results, range(len(results))))
    z.sort()  # Sort to fix the order of tiebreaks
    return [r[0] for r in z], [r[1] for r in z]


def rex_incremental_coverage(patterns, examples, sort_on_deduped=False,
                             debug=False):
    """
    Given a list of regular expressions and a dictionary of examples
    and their frequencies, this computes their incremental coverage,
    i.e. it produces an ordered dictionary, sorted from the "most useful"
    patterns (the one that matches the most examples) to the least useful.
    Usefulness is defined as "matching the most previously unmatched patterns".
    The dictionary entries are the number of (new) matches for the pattern.

    If ``dedup`` is set to ``True``, the frequencies are ignored when computing
    match rate; if set to false, patterns get credit for the nmultiplicity
    of examples they match.

    Ties are broken by lexical order of the (terminated) patterns.

    For example, given patterns p1, p2, and p3, and examples e1, e2 and e3,
    with a match profile as follows (where the numbers are multiplicities)

    ======= ====    ====    ====
    example p1      p2      p3
    ======= ====    ====    ====
    e1       2       2       0
    e2       0       3       3
    e3       1       0       0
    e4       0       0       4
    e5       1       0       1
    TOTAL    4       4       8
    ======= ====    ====    ====

    If ``dedup`` is ``False`` this would produce::

        OrderedDict(
            (p3, 8),
            (p1, 3),
            (p2, 0)
        )

    because:

     - p3 matches the most, with 8
     - Of the strings unmatched by p3, p1 accounts for 3 (e1 x 2 and e3 x 1)
       whereas p2 accounts for no new strings.

    With ``dedup`` set to ``True``, the matrix transforms to

    ======= ====    ====    ====
    example p1      p2      p3
    ======= ====    ====    ====
    e1       1       1       0
    e2       0       1       1
    e3       1       0       0
    e4       0       0       1
    e5       1       0       1
    TOTAL    3       2       3
    ======= ====    ====    ====

    So p1 and p3 are tied.

    If we assume the p1 sorts before p3, the result would then be::

        OrderedDict(
            (p1, 3),
            (p3, 2),
            (p2, 0)
        )

    """
    results = rex_full_incremental_coverage(patterns, examples,
                                            sort_on_deduped=sort_on_deduped,
                                            debug=False)
    if sort_on_deduped:
        return OrderedDict((k, v.incr_uniq) for (k, v) in results.items())
    else:
        return OrderedDict((k, v.incr) for (k, v) in results.items())


def coverage_matrices(patterns, examples):
    # Compute the 2 coverage matrices:
    #   matrix:  1 row per example, with a count of number of matches
    #   deduped: 1 row per example, with a boolean where it matches

    matrix = []
    deduped = []  # deduped version of same
    rexes = [re.compile(p, RE_FLAGS) for p in patterns]
    strings = examples.strings
    freqs = examples.freqs
    for (x, n) in zip(strings, freqs):
        row = [n if re.match(r, x) else 0 for r in rexes]
        matrix.append(row)
        deduped.append([1 if r else 0 for r in row])
    return matrix, deduped


def matrices2incremental_coverage(patterns, matrix, deduped, indexes,
                                  examples, sort_on_deduped=False):
    """
    Find patterns, in (descending) order of # of matches, and pull out freqs.

    Then set overlapping matches to zero and repeat.

    Returns ordered dict, sorted by incremental match rate,
    with number of (previously unaccounted for) strings matched.
    """
    results = OrderedDict()
    sort_matrix = deduped if sort_on_deduped else matrix
    np = len(patterns)
    zeros = [0] * np
    strings = examples.strings
    pattern_freqs = [sum(matrix[i][r] for i, x in enumerate(strings))
                     for r in range(np)]
    pattern_uniqs = [sum(deduped[i][r] for i, x in enumerate(strings))
                     for r in range(np)]
    some_left = True
    while some_left and len(results) < np:
        totals = [sum(row[i] for row in matrix) for i in range(np)]
        uniq_totals = [sum(row[i] for row in deduped) for i in range(np)]
        M, uM = max(totals), max(uniq_totals)
        if sort_on_deduped:
            sort_totals = uniq_totals
            target = uM
        else:
            sort_totals = totals
            target = M

        if target > 0:
            # find pattern with frequency of target
            p = 0  # index of pattern
            while sort_totals[p] < target:
                p += 1
            rex = patterns[p]

            in_results = rex in results
            if not in_results:
                for i in range(examples.n_uniqs):
                    if matrix[i][p]:
                        matrix[i] = zeros
                        deduped[i] = zeros
                        zeroed = True
                results[rex] = Coverage(n=pattern_freqs[p],
                                        n_uniq=pattern_uniqs[p],
                                        incr=totals[p],
                                        incr_uniq=uniq_totals[p],
                                        index=indexes[p])
        else:
            some_left = False

    if some_left and len(results) < np:
        for p in range(np):
            rex = patterns[p]
            if rex not in results:
                results[rex] = Coverage(n=pattern_freqs[p],
                                        n_uniq=pattern_uniqs[p],
                                        incr=0, incr_uniq=0,
                                        index=indexes[p])
    return results


def run_length_encode(s):
    """
    Return run-length-encoding of string s, e.g.::

        'CCC-BB-A' --> (('C', 3), ('-', 1), ('B', 2), ('-', 1), ('A', 1))
    """
    out = []
    last = None
    n = 0
    for c in s:
        if c == last:
            n += 1
        else:
            if last is not None:
                out.append((last, n))
            last = c
            n = 1
    if last is not None:
        out.append((last, n))
    return tuple(out)


def signature(rle):
    """
    Return the sequence of characters in a run-length encoding
    (i.e. the signature).

    Also works with variable run-length encodings
    """
    return ''.join(r[0] for r in rle)


def to_vrles(rles):
    """
    Convert a list of run-length encodings to a list of variable run-length
    encodings, one for each common signature.

    For example, given inputs of::

            (('C', 2),)
            (('C', 3),)
        and (('C', 2), ('.', 1))

    this would return::

            (('C', 2, 3),)
        and (('C', 2, 2), ('.', 1, 1))

    """
    rle_by_sig = Tree()
    vrles = []
    for rle in rles:
        rle_by_sig[signature(rle)].append(rle)
    for sig, rles in rle_by_sig.items():
        nCats = len(sig)
        cats = list(sig)
        mins = [min(r[i][1] for r in rles) for i in range(nCats)]
        maxes = [max(r[i][1] for r in rles) for i in range(nCats)]
        vrles.append(tuple([(cat, m, M)
                            for (cat, m, M) in zip(cats, mins, maxes)]))

    if MAX_VRLE_RANGE is not None:
        vrles2 = [tuple(((cat, m, M) if (M - m) <= MAX_VRLE_RANGE
                                    else (cat, 1, None))
                       for (cat, m, M) in pattern)
                 for pattern in vrles]
        vrles = list(set(vrles2))
        vrles.sort(key=none_to_m1)
    vrle_by_sig = {signature(vrle): vrle for vrle in vrles}
    return vrles, rle_by_sig, vrle_by_sig


def none_to_m1(vrle):
    return tuple(tuple((-1 if t is None else t) for t in tup)
                 for tup in vrle)


def ndigits(n, d):
    digit = chr((d + ord('0')) if d < 10 else (ord('A') + d - 10))
    return digit * n


def plusify_vrle(vrle):
    cat, m, M = vrle[:3]
    if M is None:
        return vrle
    fixed = vrle[3] if len(vrle) > 3 else None
    if (M - m) <= MAX_VRLE_RANGE:
        return vrle
    elif fixed:
        return (cat, m, None, fixed)
    else:
        return (cat, m, None)


def plusify_vrles(vrles):
    return [plusify_vrle(v) for v in vrles]


class IDCounter(object):
    """
    Rather Like a counter, but also assigns a numeric ID (from 1) to each key
    and actually builds the counter on that.

    Use .add to increment an existing key's count, or to initialize it to
    (by default) 1.

    Get the key's ID with .ids[key] or .keys.get(key).
    """
    def __init__(self):
        self.counter = Counter()
        self.ids = OrderedDict()
        self.n = 0

    def __getitem__(self, key):
        """Gets the count for the key"""
        id_ = self.ids.get(key)
        return self.counter[id_] if id_ else 0
    getitem = __getitem__

    def add(self, key, freq=1):
        """
        Adds the given key, counting it and ensuring it has an id.

        Returns the id.
        """
        id_ = self.ids.get(key, 0)
        if id_ == 0:
            self.n += 1
            id_ = self.n
            self.ids[key] = id_
        self.counter[id_] += freq
        return id_

    def keys(self):
        return self.ids.keys()

    def items(self):
        return self.ids.items()

    def __iter__(self):
        return self.ids.__iter__()

    def __iterkeys__(self):
        return self.ids.__iterkeys__()

    def __len__(self):
        return self.ids.__len__()


class ResultsSummary(object):
    def __init__(self, rles, rle_freqs, vrles,
                 vrle_freqs, refined_vrles, rex, refrags, extractor=None):
        self.rles = rles
        self.rle_freqs = rle_freqs
        self.vrles = vrles
        self.vrle_freqs = vrle_freqs
        self.refined_vrles = refined_vrles
        self.rex = rex
        self.refrags = refrags
        self.extractor = extractor

    def to_string(self, rles=False, rle_freqs=False, vrles=False,
                  vrle_freqs=False, refined_vrles=False, rex=False,
                  fmt='code'):
        assert fmt in ('code', 're', 'raw')
        as_re = fmt == 're'
        short = fmt in ('re', 'code')
        allFalse = not any((rles, rle_freqs, vrles,
                            vrle_freqs, refined_vrles, rex))
        out = []
        if rles or allFalse:
            out.append('Run-length encoded patterns (rles):')
            for i, rle in enumerate(self.rles, 1):
                out.append('%2d: %s'
                           % (i, self.to_re(rle, as_re=as_re) if short
                              else str(rle)))
            out.append('')

        if rle_freqs or allFalse:
            out.append('Run-length encoded pattern freqencies (rle_freqs):')
            for i, (rle, freq) in enumerate(self.rle_freqs.items(), 1):
                out.append('%2d: %s: %d'
                           % (i,
                              self.to_re(rle, as_re=as_re) if short
                                                           else str(rle),
                              freq))
            out.append('')

        if vrles or allFalse:
            out.append('Variable run-length encoded patterns (vrles):')
            for i, vrle in enumerate(self.vrle_freqs, 1):
                out.append('%2d: %s'
                           % (i, self.to_re(vrle, as_re=as_re) if short
                                                               else str(vrle)))
            out.append('')

        if vrle_freqs or allFalse:
            out.append('Variable run-length encoded pattern freqencies '
                       '(vrle_freqs):')
            for i, (vrle, freq) in enumerate(self.vrle_freqs.items(), 1):
                out.append('%2d: %s: %d'
                           % (i,
                              self.to_re(vrle, as_re=as_re) if short
                                                            else str(vrle),
                              freq))
            out.append('')

        if refined_vrles or allFalse:
            out.append('Refined variable run-length encoded patterns '
                       '(refined_vrles):')
            for i, p in enumerate(self.refined_vrles, 1):
                out.append('%2d: %s'
                           % (i, self.to_re(p, as_re=as_re) if short
                                                            else str(p)))
            out.append('')

        if rex or allFalse:
            out.append('Refined variable run-length encoded patterns (rex):')
            for i, r in enumerate(self.rex, 1):
                out.append('%2d: %s' % (i, r))
            out.append('')
        return '\n'.join(out)

    def to_re(self, patterns, grouped=False, as_re=True):
        f = (self.extractor.rle2re if not patterns or len(patterns[0]) == 2
                                   else self.extractor.vrle2re)
        return f(patterns, tagged=grouped, as_re=as_re)

    def remove(self, indexes, add_dot_star=False):
        """
        Given a set of indexes, remove patterns with those indexes.

        If add_dot_star is set to True, a '.*' wildcard pattern will
        also be added. This is off, by default, since adding '.*'
        is unhelpful when discovering constraints.
        """
        if not indexes:
            return

        x = self.extractor
        remaining = [i for i in range(len(self.rex)) if not i in indexes]
        for name in ('refined_vrles', 'rex', 'refrags'):
            d = self.__dict__[name]
            self.__dict__[name] = [d[i] for i in remaining]
        if add_dot_star:
            dot_star = ((x.Cats.Any.code, None, None),)
            self.refrags.append([Fragment('.*', True)])
            self.rex.append(x.vrle2re(dot_star, tagged=x.tag))

    def convert_to_dialect(self, x):
        if not x.dialect:
            return          # No dialect set, so nothing to do
        self.rex = [x.vrle2re(m, tagged=x.tag, output=True)
                        for m in self.refined_vrles]

        self.refrags = [x.vrle2refrags(m, output=True)
                        for m in self.refined_vrles]

    def __str__(self):
        return self.to_string()


class PRNGState:
    """
    Seeds the Python PRNG and after captures its state.

    restore() cam be used to set them back to the captured state.
    """

    def __init__(self, n):
        if n is not None:
            self.saved = random.getstate()
            random.seed(n)

    def restore(self):
        if hasattr(self, 'saved'):
            random.setstate(self.saved)


def extract(examples, tag=False, encoding=None, as_object=False,
            extra_letters=None, full_escape=False,
            remove_empties=False, strip=False,
            variableLengthFrags=VARIABLE_LENGTH_FRAGS,
            max_patterns=MAX_PATTERNS,
            min_diff_strings_per_pattern=MIN_DIFF_STRINGS_PER_PATTERN,
            min_strings_per_pattern=MIN_STRINGS_PER_PATTERN, size=None,
            seed=None, dialect=DEFAULT_DIALECT, verbose=VERBOSITY):
    """
    Extract regular expression(s) from examples and return them.

    Normally, examples should be unicode (i.e. ``str`` in Python3,
    and ``unicode`` in Python2). However, encoded strings can be
    passed in provided the encoding is specified.

    Results will always be unicode.

    If as_object is set, the extractor object is returned,
    with results in .results.rex; otherwise, a list of regular
    expressions, as unicode strings is returned.
    """
    if encoding and not callable(examples):
        if isinstance(examples, dict):
            examples ={x.decode(encoding): n for (x, n) in examples.items()}
        else:
            examples = [x.decode(encoding) for x in examples]
    r = Extractor(examples, tag=tag, extra_letters=extra_letters,
                  full_escape=full_escape, remove_empties=remove_empties,
                  strip=strip, variableLengthFrags=variableLengthFrags,
                  max_patterns = max_patterns,
                  min_diff_strings_per_pattern = min_diff_strings_per_pattern,
                  min_strings_per_pattern = min_strings_per_pattern,
                  size=size, seed=seed, dialect=dialect, verbose=verbose)
    return r if as_object else r.results.rex if r.results else []


def pdextract(cols, seed=None):
    """
    Extract regular expression(s) from the Pandas column (``Series``) object
    or list of Pandas columns given.

    All columns provided should be string columns (i.e. of type object
    or categorical) possibly including null values, which will be ignored.

    Example use::

        import numpy as np
        import pandas as pd
        from tdda.rexpy import pdextract

        df = pd.DataFrame({'a3': ["one", "two", np.NaN],
                           'a45': ['three', 'four', 'five']})

        re3 = pdextract(df['a3'])
        re45 = pdextract(df['a45'])
        re345 = pdextract([df['a3'], df['a45']])

    This should result in::

        re3   = '^[a-z]{3}$'
        re5   = '^[a-z]{3}$'
        re345 = '^[a-z]{3}$'

    """
    if type(cols) not in (list, tuple):
        cols = [cols]
    strings = []
    for c in cols:
        strings.extend(list(c.dropna().unique()))
    try:
        return extract(strings, seed=seed)
    except:
        if not all(type(s) == str_type for s in strings):
            raise ValueError('Non-null, non-string values found in input.')
        else:
            raise


def get_omnipresent_at_pos(fragFreqCounters, n, **kwargs):
    """
    Find patterns in ``fragFreqCounters`` for which the frequency is ``n``.

    fragFreqCounters is a dictionary (usually keyed on 'fragments')
    of whose values are dictionaries mapping positions to frequencies.

    For example::

        {
            ('a', 1, 1, 'fixed'): {1: 7, -1: 7, 3: 4},
            ('b', 1, 1, 'fixed'): {2: 6, 3: 4},
        }

    This indicates that the pattern ``('a', 1, 1, 'fixed')`` has frequency
    7 at positions 1 and -1, and frequency 4 at position 3, while
    pattern ``('b', 1, 1, 'fixed')`` has frequency 6 at position 2 and
    4 at position 3.

    With n set to 7, this returns::

        [
            (('a', 1, 1, 'fixed'), -1)
            (('a', 1, 1, 'fixed'), 1),
        ]

    (sorted on pos; each pos really should occur at most once.)

    """
    out = []
    for frag, fragFreqs in fragFreqCounters.items():
        for pos, freq in fragFreqs.items():
            if freq == n:
                out.append((frag, pos))
    out.sort(key=lambda x: x[1])
    return out


def get_only_present_at_pos(fragFreqCounters, *args, **kwargs):
    """
    Find patterns in fragFreqCounters that, when present, are always
    at the same position.

    ``fragFreqCounters`` is a dictionary (usually keyed on ``fragments``)
    of whose values are dictionaries mapping positions to frequencies.

    For example::

        {
            ('a', 1, 1, 'fixed'): {1: 7, -1: 7, 3: 4},
            ('b', 1, 1, 'fixed'): {2: 6},
        }

    This indicates that the
      - pattern ``('a', 1, 1, 'fixed')`` has frequency 7 at positions 1 and -1,
        and frequency 4 at position 3;
      - pattern ``('b', 1, 1, 'fixed')`` has frequency 6 at position 2 (only)

    So this would return::

        [
            (('b', 1, 1, 'fixed'), 2)
        ]

    (sorted on ``pos``; each ``pos`` really should occur at most once.)
    """
    out = []
    print(fragFreqCounters)
    for frag, fragFreqs in fragFreqCounters.items():
        if len(fragFreqs) == 1:
            pos = fragFreqs.keys()[0]  # the only position
            out.append((frag, pos))
    out.sort(key=lambda x: x[1])
    return out


def left_parts(patterns, fixed):
    """
    patterns is a list of patterns each consisting of a list of frags.

    fixed is a list of ``(fragment, position)`` pairs, sorted on position,
    specifying points at which to split the patterns.

    This function returns a list of lists of pattern fragments,
    split at each fixed position.
    """
    if not fixed:
        return [patterns]
    lastPos = -1
    out = []
    lstats = length_stats(patterns)
    for (frag, pos) in fixed:
        if pos > 0:  # Nothing to the left if it's position 0
            out.append([p[lastPos + 1:pos] for p in patterns])
#        out.append([p[pos:pos + 1] for p in patterns])  # the fixed bit
        out.append([[p[pos]] for p in patterns])  # the fixed bit
        lastPos = pos
    if lastPos < lstats.max_length - 1:  # the end, if there's anything left
        out.append([p[lastPos + 1:] for p in patterns])
    return out


def right_parts(patterns, fixed):
    """
    patterns is a list of patterns each consisting of a list of frags.

    fixed is a list of ``(fragment, pos)`` pairs where position specifies
    the position from the right, i.e a position that can be indexed as
    ``-position``.

    Fixed should be sorted, increasing on position, i.e.
    sorted from the right-most pattern.
    The positions specify points at which to split the patterns.

    This function returns a list of lists of pattern fragments,
    split at each fixed position.
    """
    if not fixed:
        return [patterns]
    out = []
    lstats = length_stats(patterns)
    lastPos = -lstats.max_length  # will be reversed in use
    for (frag, pos) in fixed:
        if pos > 1:  # Nothing the right if it's position -1
            out.append([p[-pos + 1:-lastPos] for p in patterns])
        out.append([[p[-pos]] for p in patterns])  # the fixed bit
        lastPos = pos
    if lastPos < lstats.max_length:  # the start, if there's anything left
        out.append([p[:-lastPos] for p in patterns])
    out.reverse()  # We built it up from the right; so we must reverse it
    return out


def length_stats(patterns):
    """
    Given a list of patterns, returns named tuple containing

        ``all_same_length``:
            boolean, True if all patterns are the same length
        ``max_length``:
            length of the longest pattern in patterns
    """
    lengths = [len(p) for p in patterns]
    L0 = lengths[0] if lengths else 0
    LS = namedtuple('lengthstats', 'all_same_length max_length')
    return LS(all(L == L0 for L in lengths), max(lengths) if lengths else 0)


def get_nCalls():
    global nCalls
    return nCalls


def rexpy_streams(in_path=None, out_path=None, skip_header=False,
                  quote=False, **kwargs):
    """
    in_path is
        None:             to read inputs from stdin
        path to file:     to read inputs from file at in_path
        list of strings:  to use those strings as the inputs

    out_path is:
        None:             to write outputs to stdout
        path to file:     to write outputs from file at out_path
        False:            to return the strings as a list
    """
    verbose = kwargs.get('verbose', 0)
    if type(in_path) in (list, tuple):
        strings = in_path
    elif in_path:
        if verbose:
            print('Reading file %s.' % in_path)
        with open(in_path) as f:
            strings = f.read().splitlines()
        if verbose:
            print('Read file %s' % in_path)
    else:
        if verbose:
            print('Ingesting strings')
        strings = [s.strip() for s in sys.stdin.readlines()]
        if strings and type(strings[0]) == bytes_type:
            strings = [s.decode('UTF-8') for s in strings]
        if verbose:
            print('Ingested strings.')
    if skip_header:
        strings = strings[1:]
    if verbose:
        print('Extracting strings')
    patterns = extract(strings, **kwargs)
    if verbose:
         print('Extracted strings')
    if quote:
        patterns = [dquote(p) for p in patterns]
    if out_path is False:
        return patterns
    elif out_path:
        if verbose:
            print('Writing results to %s.' % out_path)
        with open(out_path, 'w') as f:
            for p in patterns:
                f.write(p + '\n')
        if verbose:
            print('Written results to %s.' % out_path)
    else:
        for p in patterns:
            print(p)


def get_params(args):
    params = {
        'in_path': '',
        'out_path': None,
        'skip_header': False,
        'extra_letters': None,
        'tag': None,
        'quote': False,
        'verbose': 0,
        'variableLengthFrags': False,
    }
    for a in args:
        if a.startswith('-'):
            if a == '-':
                params['in_path'] = None
            elif a in ('-h', '--header'):
                params['skip_header'] = True
            elif a in ('-g', '--group'):
                params['tag'] = True
            elif a in ('-q', '--quote'):
                params['quote'] = True
            elif a in ('-u', '-_', '--underscore'):
                params['extra_letters'] = (params['extra_letters'] or '') + '_'
            elif a in ('-d', '-.', '--dot', '--period'):
                params['extra_letters'] = (params['extra_letters'] or '') + '.'
            elif a in ('-m', '--minus', '--hyphen', '--dash'):
                params['extra_letters'] = (params['extra_letters'] or '') + '-'
            elif a in ('-v', '--version'):
                print(__version__)
                sys.exit(0)
            elif a in ('-V', '--verbose'):
                params['verbose'] = 1
            elif a in ('-VV', '--Verbose'):
                params['verbose'] = 2
            elif a in ('-vlf', '--variable'):
                params['variableLengthFrags'] = True
            elif a in ('-flf', '--fixed'):
                params['variableLengthFrags'] = False
            elif a.startswith('--') and a[2:] in DIALECTS:
                params['dialect'] = a[2:]
            elif a in ('-?', '--help'):
                print(USAGE)
                sys.exit(0)
            else:
                raise Exception(USAGE)
        elif params['in_path'] == '':  # not previously set and not '-'
            params['in_path'] = a
        elif params['out_path'] is None:
            params['out_path'] = a
        else:
            raise Exception(USAGE)
    params['in_path'] = params['in_path']  or None  # replace '' with None
    extras = params['extra_letters']
    if extras:
        params['extra_letters'] =  ''.join(sorted([c for c in extras]))
        # Order always, for consistency
    return params


def expand_or_falsify_vrle(rle, vrle, fixed=False, variableLength=False):
    """
    Given a run-length encoded sequence
        (e.g. ``[('A', 3), ('B', 4)]``)
    and (usually) a variable run-length encoded sequence
        (e.g. ``[('A', 2, 3), ('B', 1, 2)]``)

    expand the VRLE to include the case of the RLE, if they can be consistent.

    If they cannot, return False.

    If vrle is None, this indicates it hasn't been found yet, so rle is
    simply expanded to a VRLE.

    If vrle is False, this indicates that a counterexample has already
    been found, so False is returned again.

    If variableLength is set to True, patterns will be merged even if it is
    a different length from the vrle, as long as the overlapping part is
    consistent.
    """
    suf = ['fixed'] if fixed else []
    if vrle == False:
        return False
    elif vrle is None:
        return [((r[0], r[1], r[1], 'fixed') if fixed else (r[0], r[1], r[1]))
                for r in rle]  # Just accept the new one

    out = []
    lr, lv = len(rle), len(vrle)
    lc = min(lr, lv)  # length of overlapping block
    if lr == lv:
        for (r, v) in zip(rle, vrle):
            c, m, M = v[:3]
            n = r[1]
            if r[0] == c:
                if n >= m and n <= M:
                    out.append(v)
                elif n < m:
                    out.append((c, n, M, 'fixed') if fixed else (c, n, M))
                else:  # n > M
                    out.append((c, m, n, 'fixed') if fixed else (c, m, n))
            else:
                return False
        # All consistent
        return out
    elif not variableLength:
        return False

    for (r, v) in zip(rle[:lc], vrle[:lc]):
        c, m, M = v[:3]
        n = r[1]
        if r[0] == c:
            if n >= m and n <= M:
                out.append(v)
            elif n < m:
                out.append((c, n, M, 'fixed') if fixed else (c, n, M))
            else:  # n > M
                out.append((c, m, n, 'fixed') if fixed else (c, m, n))
        else:
            return False
    if lv == lc:  # variable one is shorter
        for r in rle[lc:]:
            c, f = r[:2]
            out.append((c, 0, f, 'fixed') if fixed else (c, 0, f))
    else:
        for v in vrle[lc:]:
            c, m, M = v[:3]
            out.append((c, 0, M, 'fixed') if fixed else (c, 0, M))
    return out


def escape(s, full=False):
    if full:
        return re.escape(s)
    else:
        return ''.join((c if c in UNESCAPES else re.escape(c)) for c in s)


def escaped_bracket(chars, dialect=None, inner=False):
    r"""
    Construct a regular expression Bracket (character class),
    obeying the special regex rules for escaping these:

      - Characters do not, in general need to be escaped
      - If there is a close bracket ("]") it mst be the first character
      - If there is a hyphen ("-") it must be the last character
      - If there is a carat ("^"), it must not be the first character
      - If there is a backslash, it's probably best to escape it.
        Some implementations don't require this, but it will rarely
        do any harm, and most implementation understand at least some
        escape sequences ("\\w", "\\W", "\\d", "\\s" etc.), so escaping
        seems prudent.

    However, javascript and ruby do not follow the unescaped "]" as the
    first character rule, so if either of these dialects is specified,
    the "]" will be escaped (but still placed in the first position.

    If inner is set to True, the result is returned without brackets.
    """
    opener, closer = ('', '') if inner else ('[', ']')
    if dialect in ('javascript', 'ruby'):
        prefix = r'\]' if ']' in chars else ''
    else:
        prefix = ']' if ']' in chars else ''
    suffix = ((r'\\' if '\\' in chars else '')
              + ('^' if '^' in chars else '')
              + ('-' if '-' in chars else ''))
    specials = r']\-^'
    mains = ''.join(c for c in chars if c not in specials)
    return '%s%s%s%s%s' % (opener, prefix, mains, suffix, closer)


def u_alpha_numeric_re(inc, exc, digits=True, dialect=None):
    r = r'[^\W%s%s]' % ('' if digits else '0-9', escaped_bracket(exc,
<<<<<<< HEAD
                       dialect=dialect, inner=True))
=======
                        dialect=dialect, inner=True))
>>>>>>> c1b48f26
    i = escaped_bracket(inc, dialect=dialect) if len(inc) == 2 else escape(inc)
    return '(%s|%s)' % (r, i) if inc else r


def capture_group(s):
    """
    Places parentheses around s to form a capure group (a tagged piece of
    a regular expression), unless it is already a capture group.
    """
    return s if (s.startswith('(') and s.endswith(')')) else ('(%s)' % s)


def group_map_function(m, n_groups):
    N = len(m.groups())
    if N != n_groups:  # This means there are nested capture groups
        map = {}
        g = 1
        for i in range(1, N + 1):
            if is_outer_group(m, i):
                map[g] = i
                g += 1
        f = lambda n: map[n]
    else:
        f = lambda i: i
    return f


def is_outer_group(m, i):
    N = len(m.groups())
    return not any(m.start(g) <= m.start(i) and m.end(g) >= m.end(i)
                   for g in range(1, i))


def ilist(L=None):
    return array(INT_ARRAY, L or [])


def dquote(string):
    parts = [p.replace('\\', r'\\').replace('\n', r'\n')
             for p in string.split('"')]
    quoted = ('\\"').join(parts)
    return '"%s"' % quoted


def usage_error():
    print(USAGE, file=sys.stderr)
    sys.exit(1)


def main():
    params = get_params(sys.argv[1:])
    rexpy_streams(**params)

if __name__ == '__main__':
    main()
<|MERGE_RESOLUTION|>--- conflicted
+++ resolved
@@ -2512,11 +2512,7 @@
 
 def u_alpha_numeric_re(inc, exc, digits=True, dialect=None):
     r = r'[^\W%s%s]' % ('' if digits else '0-9', escaped_bracket(exc,
-<<<<<<< HEAD
-                       dialect=dialect, inner=True))
-=======
                         dialect=dialect, inner=True))
->>>>>>> c1b48f26
     i = escaped_bracket(inc, dialect=dialect) if len(inc) == 2 else escape(inc)
     return '(%s|%s)' % (r, i) if inc else r
 
