# -*- coding: utf-8 -*-
from __future__ import division
from __future__ import print_function
from __future__ import absolute_import
"""1.0.02
Improved documentation to use shorter import forms.

Also bumped version number.

Also planning to tag this with a version to see whether that encourages
readthedocs to add the version properly.

29.05.2018 1.0.03
Add pushv (for maintainer use only) and this CHANGES.py file.

29.05.2018 1.0.04
Correctly cast strings to native strings in check_shell_output.

29.05.2018 1.0.05
Tests for feather are now ignored if pmmif/feather are not installed.

29.05.2018 1.0.06
Windows fixes.

31.05.2018 1.0.07
Fix for UTF-8 encoding in subprocesses on Windows.

Also added documentation on setting up fonts on Windows to display
ticks and crosses correctly.

6.06.2018 1.0.08
Improved metadata in TDDA files.

11.06.2018 1.0.09
Add support for postloadhook and postdicthook.

25.07.2018 1.0.10
Minor bug fixes.

 - Fuzzy verification of 'min' constraint was printing out the type of the col.
 - Typo in documentation of the properties available in a Verification result.
 - Verification of 'rex' constraint was not checking that the field exists.

26.07.2018 1.0.11
Fixed bug in pandas detect; it wasn't detecting min/max length constraints.

Also fixed issue with pandas CSV file reader; it has problems reading files
that have stuttered quotes and which also have escaped content. It now
notices if that has gone wrong, and has another try.

26.07.2018 1.0.12
minor refactoring and comments

1.08.2018 1.0.13
Now accepts 'false' as a valid specification value for no-duplicates.

Also improved the error message you get if you provide invalid specifications.
Also suppressed pandas warning about nanoseconds on conversion.

1.08.2018 1.0.14
Ignore epsilon for date min/max (rather than crashing).

This probably isn't ideal, but to make it better we'd need to decide
on what epsilon should mean for dates, which is not obvious.

13.08.2018 1.0.15
Change use of re.U (UNICODE) to re.UNICODE | re.DOTALL.

This means that dot actually matches any character.
The Python documentation claims that without this any character except
newline is matched, but it appears that some other characters are
also not matched without re.DOTALL, including a non-breaking space (0x80).

18.09.2018 1.0.16
referencetest class now exports TaggedTestLoader for convenience.

18.09.2018 1.0.17
TestLoader now takes an optional 'printer' parameter to control how -0 works.

18.09.2018 1.0.18
Renamed tdda.referencetest method assertFileCorrect -> assertTextFileCorrect.

The original name is still available for backwards compatibility, but
is deprecated.

19.09.2018 1.0.19
Added tdda.referencetest method assertBinaryFileCorrect.
Also fixed some issues with tdda.referencetest ignore_patterns method.

19.09.2018 1.0.20
Added test files so that all the new tests will pass.

28.02.2019 1.0.21
Changed 'test' command to from 'this' Python rather than a new Python.

Previously, the 'test' command (run with 'tdda test') ran in a subshell
using an os.system call. In order to do this, we used sys.executable()
to find (ostensibly) the path to the running version of Python.

It transpires, however, that sys.executable() does not always return
the path to the running Python...and indeed sometimes returns a path
that does not exist. We now, therefore, simply run the tests in the
current Python, by calling the (new) function 'testall', now used
by main() in tdda.testtdda.py.

13.03.2019 1.0.22
Fix for fuzzy min/max comparison on date columns, previously crashing.

Also fixed issue with problems, on some platforms, with the 'tdda examples'
command, for non-ascii example files. It had already had support for doing
this, but it wasn't always working. Now it's much more bullet-proof.

Also, it no longer generates warnings for unrecognised keys in the input
.tdda file (on verify and detect), for keys with names that begin with '#'.
This gives a mechanism for 'commented out' items in the file (which you
could always do, but you'd get annoying warnings, which now you no longer
get).

Also added some examples of 'detect' in the constraints examples and README.

Also added some examples for the 'accounts' banking datasets for constraints,
and included this new dataset as part of the standard examples you get if
you run 'tdda examples'.

Also fixed typo in link to 1-pager pdf in the documentation.

Added tests for accounts-based constraints examples.
Also, copying examples now unzips the file.

18.03.2019 1.0.23
Fixed tests to pass under Python 3.7.2.

The standard re.escape method changed after python version 3.7.1 so that it
only escapes characters that would otherwise be treated as having special
meaning within a regular expression. So the tests now need to allow BOTH
outputs to be considered correct. It's less easy than you'd imagine to work
out exactly what subversion the behaviour changed in.

Small fix to one test to ensure it still works in Pythons 2.7 & 3.6.

Fixed reftest example to use ignore_substrings rather than ignore_patterns
(as a result of the change to semantics of ignore_patterns in 1.0.19).

Added API examples for reference tests using accounts data.

------------------------- dev branch -------------------------
Refactored reporting of differences for files and strings, to take
better account of 'ignore' and 'remove' parameters. It now builds a 'diff'
that will only appear 'different' for lines that are REALLY different, after
any removals and ignores have been collapsed. That diff can also include an
embedded 'raw' diff, which will show ALL the differences, but the main focus
is on showing 'what is different that should not be'.

Also improved reporting of differences when there are different numbers
of lines. It now says what line at which the (effective) differences start
(taking into account removals and ignores).

Also improved reporting of differences when there is no 'actual' file to
compare (just a string in memory, with assertStringCorrect). It now produces
a temporary file containing the 'actual' contents, if there are errors to
report, so that a 'diff' command can be generated in the same way as it does
when there is a file already available.

The ignore_patterns parameter is now treated slightly more strictly than
before, and has had its documentation improved. If you provide an unanchored
regular expression pattern, it now requires that both sides match that
pattern, but it ALSO now requires that the remaining parts, to the left and
right of where the pattern matched, be 'equivalent' if the line is to be
ignored. The two 'left parts' must be equivalent, and the two 'right parts'
must also be equivalent. This 'equivalence' is checked by (recursively)
applying the same logic to these sub-parts.

The ignore_substrings parameter is now treated slightly more strictly than
before. Previously, a line was ignored if it contained any of the ignorable
substrings, in either the actual or the expected. That meant that lines in
the actual data might be being unexpectedly ignored if they start to include
such strings, which probably was not the intent of the test at all. Now,
ignorable substrings only refer to the *expected* data (which is fixed for
the test, and you know exactly what is in it and what is not).

Add comment=None to all constraint constructors.

This allows comments to be added to individual constraints by using
a dictionary for constraint values with keys "value" (for the constraint
value) and "comment" as an ignored string.

Added better support for unittest single-letter command-line option flags,
allowing things like -W, -1 and -0 to be grouped (with themselves, and with
standard unittest options). This means that passing grouped flags such as -1v
or -1W now works as expected with referencetest tests under unittest.

Relaxed limitation that ignore_patterns regex expressions in referencetest tests
couldn't include grouped expressions. Now they can (which is very useful for when
you want to use alternations in expressions, like (a|b)).

Better reporting of exclusions when checkfiles reports test failures.

Updated reference test tests.

Reporting differences when there are different numbers of lines now improved.

Fixed problem with set_defaults, where print_fn setting wasn't working.

Add -q/--quote flag to rexpy CLI to quote output strings.

Fixed problems with exceptions being raised for constraints that couldn't
apply because of type mis-match. (e.g. if a field is supposed to be a string,
and has min/max length constraints, or a rex constraint, then these should
fail when verified in an environment when it turns out not to be a string
any more; but it was raising an exception instead). Similar for things like
sign constraints, where it's expecting a numeric field, but it should cope
(and fail the constraint rather than blowing up) if the field is not numeric.

Added some 'convenience' imports at the root of the tdda module. So now
you can just import 'tdda', and then refer to things within tdda.constraints
or tdda.referencetest or tdda.rexpy. Previously you had to individually
import each submodule.

Updated MongoDB constraint support, which had rusted.

Updated constraint support for Pandas dataframes to include datetime.date
columns. Previously it only supported datetime.datetime (and raised an
exception if given a date-only).

Extended Pandas verify_df and detect_df so that they can accept an in-memory
dictionary to represent the constraints to verify/detect, as well as accepting
a path for a .tdda file. This means that, when using the tdda.constraints API,
you can now use the library to verify/detect against constraints that are
stored in other places, not just in the filesystem. (E.g. S3, version control,
etc).

------------------------- end of dev branch -------------------------

2.04.2019 1.0.24
Merged dev branch into master.

All changes listed above are now included in master.

10.04.2019 1.0.25
Fix in rexpy code for computing incremental coverage, to deal with some
edge cases that were hanging. It wasn't taking account of the possibility
that a *subset* of the expressions found could give 100% coverage, and
therefore some of the other expressions aren't contributing anything.

Fix for output regeneration in referencetests having rusted.
It was missing the new method _normalize_whitespace.

Merged dev branch into master again.

Fixed various documentation and release notes issues, including expanding
and updating the list of drivers supported and required for various
databases and other data sources.

Minor changes to tests to make them report more accurately and completely
what's going on when there are skipped tests.

Added boilerplate tests for MongoDB, but these are currently disabled
since they cannot yet work entirely correctly.

30.05.2019 1.0.26
Better JSON generation and protect against unfathomable user.

Tweaked the JSON produced for TDDA files:
  1. ensure no trailing whitespace, even in Python2
  2. don't force ASCII, so that accented characters, greek characters etc.,
     come out in UTF-8, rather than as character codes.

Also protect the lookup of the current user in a try ... except
and set to the empty string if it fails. This addresses issue #18,
whereby (poorly configured?) Docker containers with no non-root users
can cause getpass.getuser() to fail with an error. Whether or not
the software should need to deal with this, there seems little harm
in setting an empty user when the alternative is crashing, so that's
what now happens.

3.06.2019 1.0.27
Less excessive escaping (Python3-like even in Python2)

4.06.2019 1.0.28
Fixed (nasty) bug in escaping (above). Updated/improved tests.

Now that we do regular expression escapinge in (almost) the same way in
Python2 and Python3, we can remove a lot of nasty tests that have
two versions of the results.

<<<<<<< HEAD
-------------------------- rexless branch ---------------------------
Use sampling and fewer regexes to speed up rexpy.

Also support specification of a seed (temporarily reseeds PRNG).

Also now use the max_patterns and min_strings_per_pattern parameters,
as well as the use_sampling parameter.

Two discover tests changed to use fixed seeds in light of above.

Fixed two new tests to work properly both Python2 and Python3.

Also now ensure that 'i' of appropriate type is used as type
specifier for an array in Python2. On Python 2.7.5 on Linux,
it complains if this is unicode rather thans ("bytes") str,
whereas on MacOS under Python 2.7.16 it doesn't, so it's not
entirely clear whether this is a feature of old Python 2.7
versions or Python 2.7 on Linux, but either way, forcing the
'i' to be of (bytes) str type under Python2 appears to be safe.

Also changed the default for add_dot_star to False, since adding
it is profoundly unhelpful when discovering constraints.
----------------------- end of rexless branch -----------------------

---------------------------- dev branch -----------------------------
Add dialect support for rexpy: Can now generate output in any of

    - perl (the old default, using, e.g. \d)
    - portable (the new default, using, e.g. [0-9], aka grep)
    - java (using, e.g. \p{Digit})
    - posix (using, e.g. [[:digit:]])

Test results have been updated to reflect this new behaviour.

Also, reinstated relib to determine whether to use re or regex.
regex is preferred, where available.
Two variables are set by relib: relib is either 're' or 'regex',
and reIsRegex is set to True if the regex library is being used.

Referencetest no longer strips whitespace when its regenerating outputs,
which it was incorrectly doing due to a recent misplaced 'fix'.
------------------------- end of dev vbranch -------------------------
=======
###
Updated bracket generatation ("character classes: [...]").

We now use almost no escaping for characters in character classes,
instead using special rules to force
  - close square bracket ("]") to the start
  - dash (hyphen "-") to the end
  - carat ("^") away from the start
Only backslash is now normally escaped in character classes.

There is also embryonic provision for new dialects "javascript" and "ruby"
to force escaping of "]" in character classes, since they don't appear to
obey the normal rules, but the embryonic provision isn't really used by
anything (or available outside the API) at this point.

Many tests have been updated as a result. Many tests also now check,
to a greater extent than was previously the case, that the regular expressions
generated actually actually match the strings used to generate them and
(equally relevantly) don't match certain strings you might worry they would
match if you weren't fully "au fait" with the details of regex rules!
>>>>>>> eec7a101
"""<|MERGE_RESOLUTION|>--- conflicted
+++ resolved
@@ -283,7 +283,26 @@
 Python2 and Python3, we can remove a lot of nasty tests that have
 two versions of the results.
 
-<<<<<<< HEAD
+Updated bracket generatation ("character classes: [...]").
+
+We now use almost no escaping for characters in character classes,
+instead using special rules to force
+  - close square bracket ("]") to the start
+  - dash (hyphen "-") to the end
+  - carat ("^") away from the start
+Only backslash is now normally escaped in character classes.
+
+There is also embryonic provision for new dialects "javascript" and "ruby"
+to force escaping of "]" in character classes, since they don't appear to
+obey the normal rules, but the embryonic provision isn't really used by
+anything (or available outside the API) at this point.
+
+Many tests have been updated as a result. Many tests also now check,
+to a greater extent than was previously the case, that the regular expressions
+generated actually actually match the strings used to generate them and
+(equally relevantly) don't match certain strings you might worry they would
+match if you weren't fully "au fait" with the details of regex rules!
+
 -------------------------- rexless branch ---------------------------
 Use sampling and fewer regexes to speed up rexpy.
 
@@ -326,26 +345,4 @@
 Referencetest no longer strips whitespace when its regenerating outputs,
 which it was incorrectly doing due to a recent misplaced 'fix'.
 ------------------------- end of dev vbranch -------------------------
-=======
-###
-Updated bracket generatation ("character classes: [...]").
-
-We now use almost no escaping for characters in character classes,
-instead using special rules to force
-  - close square bracket ("]") to the start
-  - dash (hyphen "-") to the end
-  - carat ("^") away from the start
-Only backslash is now normally escaped in character classes.
-
-There is also embryonic provision for new dialects "javascript" and "ruby"
-to force escaping of "]" in character classes, since they don't appear to
-obey the normal rules, but the embryonic provision isn't really used by
-anything (or available outside the API) at this point.
-
-Many tests have been updated as a result. Many tests also now check,
-to a greater extent than was previously the case, that the regular expressions
-generated actually actually match the strings used to generate them and
-(equally relevantly) don't match certain strings you might worry they would
-match if you weren't fully "au fait" with the details of regex rules!
->>>>>>> eec7a101
 """