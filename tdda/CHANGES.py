# -*- coding: utf-8 -*-
from __future__ import division
from __future__ import print_function
from __future__ import absolute_import
"""1.0.02
Improved documentation to use shorter import forms.

Also bumped version number.

Also planning to tag this with a version to see whether that encourages
readthedocs to add the version properly.

29.05.2018 1.0.03
Add pushv (for maintainer use only) and this CHANGES.py file.

29.05.2018 1.0.04
Correctly cast strings to native strings in check_shell_output.

29.05.2018 1.0.05
Tests for feather are now ignored if pmmif/feather are not installed.

29.05.2018 1.0.06
Windows fixes.

31.05.2018 1.0.07
Fix for UTF-8 encoding in subprocesses on Windows.

Also added documentation on setting up fonts on Windows to display
ticks and crosses correctly.

6.06.2018 1.0.08
Improved metadata in TDDA files.

11.06.2018 1.0.09
Add support for postloadhook and postdicthook.

25.07.2018 1.0.10
Minor bug fixes.

 - Fuzzy verification of 'min' constraint was printing out the type of the col.
 - Typo in documentation of the properties available in a Verification result.
 - Verification of 'rex' constraint was not checking that the field exists.

26.07.2018 1.0.11
Fixed bug in pandas detect; it wasn't detecting min/max length constraints.

Also fixed issue with pandas CSV file reader; it has problems reading files
that have stuttered quotes and which also have escaped content. It now
notices if that has gone wrong, and has another try.

26.07.2018 1.0.12
minor refactoring and comments

1.08.2018 1.0.13
Now accepts 'false' as a valid specification value for no-duplicates.

Also improved the error message you get if you provide invalid specifications.
Also suppressed pandas warning about nanoseconds on conversion.

1.08.2018 1.0.14
Ignore epsilon for date min/max (rather than crashing).

This probably isn't ideal, but to make it better we'd need to decide
on what epsilon should mean for dates, which is not obvious.

13.08.2018 1.0.15
Change use of re.U (UNICODE) to re.UNICODE | re.DOTALL.

This means that dot actually matches any character.
The Python documentation claims that without this any character except
newline is matched, but it appears that some other characters are
also not matched without re.DOTALL, including a non-breaking space (0x80).

18.09.2018 1.0.16
referencetest class now exports TaggedTestLoader for convenience.

18.09.2018 1.0.17
TestLoader now takes an optional 'printer' parameter to control how -0 works.

18.09.2018 1.0.18
Renamed tdda.referencetest method assertFileCorrect -> assertTextFileCorrect.

The original name is still available for backwards compatibility, but
is deprecated.

19.09.2018 1.0.19
Added tdda.referencetest method assertBinaryFileCorrect.
Also fixed some issues with tdda.referencetest ignore_patterns method.

19.09.2018 1.0.20
Added test files so that all the new tests will pass.

28.02.2019 1.0.21
Changed 'test' command to from 'this' Python rather than a new Python.

Previously, the 'test' command (run with 'tdda test') ran in a subshell
using an os.system call. In order to do this, we used sys.executable()
to find (ostensibly) the path to the running version of Python.

It transpires, however, that sys.executable() does not always return
the path to the running Python...and indeed sometimes returns a path
that does not exist. We now, therefore, simply run the tests in the
current Python, by calling the (new) function 'testall', now used
by main() in tdda.testtdda.py.

13.03.2019 1.0.22
Fix for fuzzy min/max comparison on date columns, previously crashing.

Also fixed issue with problems, on some platforms, with the 'tdda examples'
command, for non-ascii example files. It had already had support for doing
this, but it wasn't always working. Now it's much more bullet-proof.

Also, it no longer generates warnings for unrecognised keys in the input
.tdda file (on verify and detect), for keys with names that begin with '#'.
This gives a mechanism for 'commented out' items in the file (which you
could always do, but you'd get annoying warnings, which now you no longer
get).

Also added some examples of 'detect' in the constraints examples and README.

Also added some examples for the 'accounts' banking datasets for constraints,
and included this new dataset as part of the standard examples you get if
you run 'tdda examples'.

Also fixed typo in link to 1-pager pdf in the documentation.

Added tests for accounts-based constraints examples.
Also, copying examples now unzips the file.

18.03.2019 1.0.23
Fixed tests to pass under Python 3.7.2.

The standard re.escape method changed after python version 3.7.1 so that it
only escapes characters that would otherwise be treated as having special
meaning within a regular expression. So the tests now need to allow BOTH
outputs to be considered correct. It's less easy than you'd imagine to work
out exactly what subversion the behaviour changed in.

Small fix to one test to ensure it still works in Pythons 2.7 & 3.6.

Fixed reftest example to use ignore_substrings rather than ignore_patterns
(as a result of the change to semantics of ignore_patterns in 1.0.19).

Added API examples for reference tests using accounts data.

------------------------- dev branch -------------------------
Refactored reporting of differences for files and strings, to take
better account of 'ignore' and 'remove' parameters. It now builds a 'diff'
that will only appear 'different' for lines that are REALLY different, after
any removals and ignores have been collapsed. That diff can also include an
embedded 'raw' diff, which will show ALL the differences, but the main focus
is on showing 'what is different that should not be'.

Also improved reporting of differences when there are different numbers
of lines. It now says what line at which the (effective) differences start
(taking into account removals and ignores).

Also improved reporting of differences when there is no 'actual' file to
compare (just a string in memory, with assertStringCorrect). It now produces
a temporary file containing the 'actual' contents, if there are errors to
report, so that a 'diff' command can be generated in the same way as it does
when there is a file already available.

The ignore_patterns parameter is now treated slightly more strictly than
before, and has had its documentation improved. If you provide an unanchored
regular expression pattern, it now requires that both sides match that
pattern, but it ALSO now requires that the remaining parts, to the left and
right of where the pattern matched, be 'equivalent' if the line is to be
ignored. The two 'left parts' must be equivalent, and the two 'right parts'
must also be equivalent. This 'equivalence' is checked by (recursively)
applying the same logic to these sub-parts.

The ignore_substrings parameter is now treated slightly more strictly than
before. Previously, a line was ignored if it contained any of the ignorable
substrings, in either the actual or the expected. That meant that lines in
the actual data might be being unexpectedly ignored if they start to include
such strings, which probably was not the intent of the test at all. Now,
ignorable substrings only refer to the *expected* data (which is fixed for
the test, and you know exactly what is in it and what is not).

Add comment=None to all constraint constructors.

This allows comments to be added to individual constraints by using
a dictionary for constraint values with keys "value" (for the constraint
value) and "comment" as an ignored string.

Added better support for unittest single-letter command-line option flags,
allowing things like -W, -1 and -0 to be grouped (with themselves, and with
standard unittest options). This means that passing grouped flags such as -1v
or -1W now works as expected with referencetest tests under unittest.

Relaxed limitation that ignore_patterns regex expressions in referencetest tests
couldn't include grouped expressions. Now they can (which is very useful for when
you want to use alternations in expressions, like (a|b)).

Better reporting of exclusions when checkfiles reports test failures.

Updated reference test tests.

Reporting differences when there are different numbers of lines now improved.

Fixed problem with set_defaults, where print_fn setting wasn't working.

Add -q/--quote flag to rexpy CLI to quote output strings.

Fixed problems with exceptions being raised for constraints that couldn't
apply because of type mis-match. (e.g. if a field is supposed to be a string,
and has min/max length constraints, or a rex constraint, then these should
fail when verified in an environment when it turns out not to be a string
any more; but it was raising an exception instead). Similar for things like
sign constraints, where it's expecting a numeric field, but it should cope
(and fail the constraint rather than blowing up) if the field is not numeric.

Added some 'convenience' imports at the root of the tdda module. So now
you can just import 'tdda', and then refer to things within tdda.constraints
or tdda.referencetest or tdda.rexpy. Previously you had to individually
import each submodule.

Updated MongoDB constraint support, which had rusted.

Updated constraint support for Pandas dataframes to include datetime.date
columns. Previously it only supported datetime.datetime (and raised an
exception if given a date-only).

Extended Pandas verify_df and detect_df so that they can accept an in-memory
dictionary to represent the constraints to verify/detect, as well as accepting
a path for a .tdda file. This means that, when using the tdda.constraints API,
you can now use the library to verify/detect against constraints that are
stored in other places, not just in the filesystem. (E.g. S3, version control,
etc).

------------------------- end of dev branch -------------------------

2.04.2019 1.0.24
Merged dev branch into master.

All changes listed above are now included in master.

10.04.2019 1.0.25
Fix in rexpy code for computing incremental coverage, to deal with some
edge cases that were hanging. It wasn't taking account of the possibility
that a *subset* of the expressions found could give 100% coverage, and
therefore some of the other expressions aren't contributing anything.

Fix for output regeneration in referencetests having rusted.
It was missing the new method _normalize_whitespace.

Merged dev branch into master again.

Fixed various documentation and release notes issues, including expanding
and updating the list of drivers supported and required for various
databases and other data sources.

Minor changes to tests to make them report more accurately and completely
what's going on when there are skipped tests.

Added boilerplate tests for MongoDB, but these are currently disabled
since they cannot yet work entirely correctly.

30.05.2019 1.0.26
Better JSON generation and protect against unfathomable user.

Tweaked the JSON produced for TDDA files:
  1. ensure no trailing whitespace, even in Python2
  2. don't force ASCII, so that accented characters, greek characters etc.,
     come out in UTF-8, rather than as character codes.

Also protect the lookup of the current user in a try ... except
and set to the empty string if it fails. This addresses issue #18,
whereby (poorly configured?) Docker containers with no non-root users
can cause getpass.getuser() to fail with an error. Whether or not
the software should need to deal with this, there seems little harm
in setting an empty user when the alternative is crashing, so that's
what now happens.

3.06.2019 1.0.27
Less excessive escaping (Python3-like even in Python2)

<<<<<<< HEAD
-------------------------- rexless branch ---------------------------
Use sampling and fewer regexes to speed up rexpy.

Also support specification of a seed (temporarily reseeds PRNG).

Also now use the max_patterns and min_strings_per_pattern parameters,
as well as the use_sampling parameter.

Two discover tests changed to use fixed seeds in light of above.

Fixed two new tests to work properly both Python2 and Python3.

Also now ensure that 'i' of appropriate type is used as type
specifier for an array in Python2. On Python 2.7.5 on Linux,
it complains if this is unicode rather thans ("bytes") str,
whereas on MacOS under Python 2.7.16 it doesn't, so it's not
entirely clear whether this is a feature of old Python 2.7
versions or Python 2.7 on Linux, but either way, forcing the
'i' to be of (bytes) str type under Python2 appears to be safe.

Also changed the default for add_dot_star to False, since adding
it is profoundly unhelpful when discovering constraints.
----------------------- end of rexless branch -----------------------

---------------------------- dev branch -----------------------------
Add dialect support for rexpy: Can now generate output in any of

    - perl (the old default, using, e.g. \d)
    - portable (the new default, using, e.g. [0-9], aka grep)
    - java (using, e.g. \p{Digit})
    - posix (using, e.g. [[:digit:]])

Test results have been updated to reflect this new behaviour.

Also, reinstated relib to determine whether to use re or regex.
regex is preferred, where available.
Two variables are set by relib: relib is either 're' or 'regex',
and reIsRegex is set to True if the regex library is being used.

Referencetest no longer strips whitespace when its regenerating outputs,
which it was incorrectly doing due to a recent misplaced 'fix'.
------------------------- end of dev vbranch -------------------------
=======
=======
4.06.2019 1.0.28
Fixed (nasty) bug in escaping (above). Updated/improved tests.

Now that we do regular expression escapinge in (almost) the same way in
Python2 and Python3, we can remove a lot of nasty tests that have
two versions of the results.
>>>>>>> 66d4c750
"""<|MERGE_RESOLUTION|>--- conflicted
+++ resolved
@@ -276,7 +276,13 @@
 3.06.2019 1.0.27
 Less excessive escaping (Python3-like even in Python2)
 
-<<<<<<< HEAD
+4.06.2019 1.0.28
+Fixed (nasty) bug in escaping (above). Updated/improved tests.
+
+Now that we do regular expression escapinge in (almost) the same way in
+Python2 and Python3, we can remove a lot of nasty tests that have
+two versions of the results.
+
 -------------------------- rexless branch ---------------------------
 Use sampling and fewer regexes to speed up rexpy.
 
@@ -319,13 +325,4 @@
 Referencetest no longer strips whitespace when its regenerating outputs,
 which it was incorrectly doing due to a recent misplaced 'fix'.
 ------------------------- end of dev vbranch -------------------------
-=======
-=======
-4.06.2019 1.0.28
-Fixed (nasty) bug in escaping (above). Updated/improved tests.
-
-Now that we do regular expression escapinge in (almost) the same way in
-Python2 and Python3, we can remove a lot of nasty tests that have
-two versions of the results.
->>>>>>> 66d4c750
 """