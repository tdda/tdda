--- conflicted
+++ resolved
@@ -311,7 +311,32 @@
 Also simplified the list of characters to NOT be specially escaped for rexpy,
 so it's now just the same across all python versions.
 
-<<<<<<< HEAD
+25.10.2019 1.0.31
+Constraint verify/detect of regular expressions now handles '.' better.
+
+It wasn't set to allow newlines to match '.', meaning that regular expressions
+matching text with newlines in it wasn't always matching as you might expect.
+
+Reftest Exercises added.
+
+20.05.2020 1.0.32
+Replaced deprecated uses of pandas.np (pd.np) with np.
+
+19.10.2021 1.0.33
+Updates for recent numpy and pandas deprecations and warnings.
+
+Removed used of np.int (now int), np.float (now float) and np.bool (now bool).
+
+Removed used of RangeIndex._start (now RangeIndex.start).
+
+Added regex=False to Series.str.replace, which will be the new default
+and which the code (implicitly) assumed was the default previously.
+
+19.10.2021 1.0.34
+Bump requirements on numpy/pandas; pandas update.
+
+Pandas update now (starts to) add recognition of Integer Series type.
+
 -------------------------- rexless branch ---------------------------
 Use sampling and fewer regexes to speed up rexpy.
 
@@ -372,32 +397,4 @@
 at the same time.)
 ------------------------- end of dev branch -------------------------
 
-###
-=======
-25.10.2019 1.0.31
->>>>>>> 79bd8b83
-Constraint verify/detect of regular expressions now handles '.' better.
-
-It wasn't set to allow newlines to match '.', meaning that regular expressions
-matching text with newlines in it wasn't always matching as you might expect.
-
-Reftest Exercises added.
-
-20.05.2020 1.0.32
-Replaced deprecated uses of pandas.np (pd.np) with np.
-
-19.10.2021 1.0.33
-Updates for recent numpy and pandas deprecations and warnings.
-
-Removed used of np.int (now int), np.float (now float) and np.bool (now bool).
-
-Removed used of RangeIndex._start (now RangeIndex.start).
-
-Added regex=False to Series.str.replace, which will be the new default
-and which the code (implicitly) assumed was the default previously.
-
-19.10.2021 1.0.34
-Bump requirements on numpy/pandas; pandas update.
-
-Pandas update now (starts to) add recognition of Integer Series type.
 """