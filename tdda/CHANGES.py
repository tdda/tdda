# -*- coding: utf-8 -*-
from __future__ import division
from __future__ import print_function
from __future__ import absolute_import
"""1.0.02
Improved documentation to use shorter import forms.

Also bumped version number.

Also planning to tag this with a version to see whether that encourages
readthedocs to add the version properly.

29.05.2018 1.0.03
Add pushv (for maintainer use only) and this CHANGES.py file.

29.05.2018 1.0.04
Correctly cast strings to native strings in check_shell_output.

29.05.2018 1.0.05
Tests for feather are now ignored if pmmif/feather are not installed.

29.05.2018 1.0.06
Windows fixes.

31.05.2018 1.0.07
Fix for UTF-8 encoding in subprocesses on Windows.

Also added documentation on setting up fonts on Windows to display
ticks and crosses correctly.

6.06.2018 1.0.08
Improved metadata in TDDA files.

11.06.2018 1.0.09
Add support for postloadhook and postdicthook.

25.07.2018 1.0.10
Minor bug fixes.

 - Fuzzy verification of 'min' constraint was printing out the type of the col.
 - Typo in documentation of the properties available in a Verification result.
 - Verification of 'rex' constraint was not checking that the field exists.

26.07.2018 1.0.11
Fixed bug in pandas detect; it wasn't detecting min/max length constraints.

Also fixed issue with pandas CSV file reader; it has problems reading files
that have stuttered quotes and which also have escaped content. It now
notices if that has gone wrong, and has another try.

26.07.2018 1.0.12
minor refactoring and comments

1.08.2018 1.0.13
Now accepts 'false' as a valid specification value for no-duplicates.

Also improved the error message you get if you provide invalid specifications.
Also suppressed pandas warning about nanoseconds on conversion.

1.08.2018 1.0.14
Ignore epsilon for date min/max (rather than crashing).

This probably isn't ideal, but to make it better we'd need to decide
on what epsilon should mean for dates, which is not obvious.

13.08.2018 1.0.15
Change use of re.U (UNICODE) to re.UNICODE | re.DOTALL.

This means that dot actually matches any character.
The Python documentation claims that without this any character except
newline is matched, but it appears that some other characters are
also not matched without re.DOTALL, including a non-breaking space (0x80).

18.09.2018 1.0.16
referencetest class now exports TaggedTestLoader for convenience.

18.09.2018 1.0.17
TestLoader now takes an optional 'printer' parameter to control how -0 works.

18.09.2018 1.0.18
Renamed tdda.referencetest method assertFileCorrect -> assertTextFileCorrect.

The original name is still available for backwards compatibility, but
is deprecated.

19.09.2018 1.0.19
Added tdda.referencetest method assertBinaryFileCorrect.
Also fixed some issues with tdda.referencetest ignore_patterns method.

19.09.2018 1.0.20
Added test files so that all the new tests will pass.

28.02.2019 1.0.21
Changed 'test' command to from 'this' Python rather than a new Python.

Previously, the 'test' command (run with 'tdda test') ran in a subshell
using an os.system call. In order to do this, we used sys.executable()
to find (ostensibly) the path to the running version of Python.

It transpires, however, that sys.executable() does not always return
the path to the running Python...and indeed sometimes returns a path
that does not exist. We now, therefore, simply run the tests in the
current Python, by calling the (new) function 'testall', now used
by main() in tdda.testtdda.py.

13.03.2019 1.0.22
Fix for fuzzy min/max comparison on date columns, previously crashing.

Also fixed issue with problems, on some platforms, with the 'tdda examples'
command, for non-ascii example files. It had already had support for doing
this, but it wasn't always working. Now it's much more bullet-proof.

Also, it no longer generates warnings for unrecognised keys in the input
.tdda file (on verify and detect), for keys with names that begin with '#'.
This gives a mechanism for 'commented out' items in the file (which you
could always do, but you'd get annoying warnings, which now you no longer
get).

Also added some examples of 'detect' in the constraints examples and README.

Also added some examples for the 'accounts' banking datasets for constraints,
and included this new dataset as part of the standard examples you get if
you run 'tdda examples'.

Also fixed typo in link to 1-pager pdf in the documentation.

Added tests for accounts-based constraints examples.
Also, copying examples now unzips the file.

18.03.2019 1.0.23
Fixed tests to pass under Python 3.7.2.

The standard re.escape method changed after python version 3.7.1 so that it
only escapes characters that would otherwise be treated as having special
meaning within a regular expression. So the tests now need to allow BOTH
outputs to be considered correct. It's less easy than you'd imagine to work
out exactly what subversion the behaviour changed in.

Small fix to one test to ensure it still works in Pythons 2.7 & 3.6.

Fixed reftest example to use ignore_substrings rather than ignore_patterns
(as a result of the change to semantics of ignore_patterns in 1.0.19).

Added API examples for reference tests using accounts data.

------------------------- dev branch -------------------------
Refactored reporting of differences for files and strings, to take
better account of 'ignore' and 'remove' parameters. It now builds a 'diff'
that will only appear 'different' for lines that are REALLY different, after
any removals and ignores have been collapsed. That diff can also include an
embedded 'raw' diff, which will show ALL the differences, but the main focus
is on showing 'what is different that should not be'.

Also improved reporting of differences when there are different numbers
of lines. It now says what line at which the (effective) differences start
(taking into account removals and ignores).

Also improved reporting of differences when there is no 'actual' file to
compare (just a string in memory, with assertStringCorrect). It now produces
a temporary file containing the 'actual' contents, if there are errors to
report, so that a 'diff' command can be generated in the same way as it does
when there is a file already available.

The ignore_patterns parameter is now treated slightly more strictly than
before, and has had its documentation improved. If you provide an unanchored
regular expression pattern, it now requires that both sides match that
pattern, but it ALSO now requires that the remaining parts, to the left and
right of where the pattern matched, be 'equivalent' if the line is to be
ignored. The two 'left parts' must be equivalent, and the two 'right parts'
must also be equivalent. This 'equivalence' is checked by (recursively)
applying the same logic to these sub-parts.

The ignore_substrings parameter is now treated slightly more strictly than
before. Previously, a line was ignored if it contained any of the ignorable
substrings, in either the actual or the expected. That meant that lines in
the actual data might be being unexpectedly ignored if they start to include
such strings, which probably was not the intent of the test at all. Now,
ignorable substrings only refer to the *expected* data (which is fixed for
the test, and you know exactly what is in it and what is not).

Add comment=None to all constraint constructors.

This allows comments to be added to individual constraints by using
a dictionary for constraint values with keys "value" (for the constraint
value) and "comment" as an ignored string.

Added better support for unittest single-letter command-line option flags,
allowing things like -W, -1 and -0 to be grouped (with themselves, and with
standard unittest options). This means that passing grouped flags such as -1v
or -1W now works as expected with referencetest tests under unittest.

Relaxed limitation that ignore_patterns regex expressions in referencetest tests
couldn't include grouped expressions. Now they can (which is very useful for when
you want to use alternations in expressions, like (a|b)).

Better reporting of exclusions when checkfiles reports test failures.

Updated reference test tests.

Reporting differences when there are different numbers of lines now improved.

Fixed problem with set_defaults, where print_fn setting wasn't working.

Add -q/--quote flag to rexpy CLI to quote output strings.

Fixed problems with exceptions being raised for constraints that couldn't
apply because of type mis-match. (e.g. if a field is supposed to be a string,
and has min/max length constraints, or a rex constraint, then these should
fail when verified in an environment when it turns out not to be a string
any more; but it was raising an exception instead). Similar for things like
sign constraints, where it's expecting a numeric field, but it should cope
(and fail the constraint rather than blowing up) if the field is not numeric.

Added some 'convenience' imports at the root of the tdda module. So now
you can just import 'tdda', and then refer to things within tdda.constraints
or tdda.referencetest or tdda.rexpy. Previously you had to individually
import each submodule.

Updated MongoDB constraint support, which had rusted.

Updated constraint support for Pandas dataframes to include datetime.date
columns. Previously it only supported datetime.datetime (and raised an
exception if given a date-only).

Extended Pandas verify_df and detect_df so that they can accept an in-memory
dictionary to represent the constraints to verify/detect, as well as accepting
a path for a .tdda file. This means that, when using the tdda.constraints API,
you can now use the library to verify/detect against constraints that are
stored in other places, not just in the filesystem. (E.g. S3, version control,
etc).

------------------------- end of dev branch -------------------------

2.04.2019 1.0.24
Merged dev branch into master.

All changes listed above are now included in master.

10.04.2019 1.0.25
Fix in rexpy code for computing incremental coverage, to deal with some
edge cases that were hanging. It wasn't taking account of the possibility
that a *subset* of the expressions found could give 100% coverage, and
therefore some of the other expressions aren't contributing anything.

Fix for output regeneration in referencetests having rusted.
It was missing the new method _normalize_whitespace.

Merged dev branch into master again.

Fixed various documentation and release notes issues, including expanding
and updating the list of drivers supported and required for various
databases and other data sources.

Minor changes to tests to make them report more accurately and completely
what's going on when there are skipped tests.

Added boilerplate tests for MongoDB, but these are currently disabled
since they cannot yet work entirely correctly.

<<<<<<< HEAD
-------------------------- rexless branch ---------------------------
Use sampling and fewer regexes to speed up rexpy.

Also support specification of a seed (temporarily reseeds PRNG).

Also now use the max_patterns and min_strings_per_pattern parameters,
as well as the use_sampling parameter.

Two discover tests changed to use fixed seeds in light of above.

Fixed two new tests to work properly both Python2 and Python3.

Also now ensure that 'i' of appropriate type is used as type
specifier for an array in Python2. On Python 2.7.5 on Linux,
it complains if this is unicode rather thans ("bytes") str,
whereas on MacOS under Python 2.7.16 it doesn't, so it's not
entirely clear whether this is a feature of old Python 2.7
versions or Python 2.7 on Linux, but either way, forcing the
'i' to be of (bytes) str type under Python2 appears to be safe.

Also changed the default for add_dot_star to False, since adding
it is profoundly unhelpful when discovering constraints.
----------------------- end of rexless branch -----------------------

---------------------------- dev branch -----------------------------
Add dialect support for rexpy: Can now generate output in any of

    - perl (the old default, using, e.g. \d)
    - portable (the new default, using, e.g. [0-9], aka grep)
    - java (using, e.g. \p{Digit})
    - posix (using, e.g. [[:digit:]])

Test results have been updated to reflect this new behaviour.

Also, reinstated relib to determine whether to use re or regex.
regex is preferred, where available.
Two variables are set by relib: relib is either 're' or 'regex',
and reIsRegex is set to True if the regex library is being used.

Referencetest no longer strips whitespace when its regenerating outputs,
which it was incorrectly doing due to a recent misplaced 'fix'.
------------------------- end of dev branch -------------------------
=======
30.05.2019 1.0.26
Better JSON generation and protect against unfathomable user.

Tweaked the JSON produced for TDDA files:
  1. ensure no trailing whitespace, even in Python2
  2. don't force ASCII, so that accented characters, greek characters etc.,
     come out in UTF-8, rather than as character codes.

Also protect the lookup of the current user in a try ... except
and set to the empty string if it fails. This addresses issue #18,
whereby (poorly configured?) Docker containers with no non-root users
can cause getpass.getuser() to fail with an error. Whether or not
the software should need to deal with this, there seems little harm
in setting an empty user when the alternative is crashing, so that's
what now happens.
>>>>>>> f6dc7392
"""<|MERGE_RESOLUTION|>--- conflicted
+++ resolved
@@ -257,7 +257,23 @@
 Added boilerplate tests for MongoDB, but these are currently disabled
 since they cannot yet work entirely correctly.
 
-<<<<<<< HEAD
+30.05.2019 1.0.26
+Better JSON generation and protect against unfathomable user.
+
+Tweaked the JSON produced for TDDA files:
+  1. ensure no trailing whitespace, even in Python2
+  2. don't force ASCII, so that accented characters, greek characters etc.,
+     come out in UTF-8, rather than as character codes.
+
+Also protect the lookup of the current user in a try ... except
+and set to the empty string if it fails. This addresses issue #18,
+whereby (poorly configured?) Docker containers with no non-root users
+can cause getpass.getuser() to fail with an error. Whether or not
+the software should need to deal with this, there seems little harm
+in setting an empty user when the alternative is crashing, so that's
+what now happens.
+
+
 -------------------------- rexless branch ---------------------------
 Use sampling and fewer regexes to speed up rexpy.
 
@@ -300,21 +316,4 @@
 Referencetest no longer strips whitespace when its regenerating outputs,
 which it was incorrectly doing due to a recent misplaced 'fix'.
 ------------------------- end of dev branch -------------------------
-=======
-30.05.2019 1.0.26
-Better JSON generation and protect against unfathomable user.
-
-Tweaked the JSON produced for TDDA files:
-  1. ensure no trailing whitespace, even in Python2
-  2. don't force ASCII, so that accented characters, greek characters etc.,
-     come out in UTF-8, rather than as character codes.
-
-Also protect the lookup of the current user in a try ... except
-and set to the empty string if it fails. This addresses issue #18,
-whereby (poorly configured?) Docker containers with no non-root users
-can cause getpass.getuser() to fail with an error. Whether or not
-the software should need to deal with this, there seems little harm
-in setting an empty user when the alternative is crashing, so that's
-what now happens.
->>>>>>> f6dc7392
 """