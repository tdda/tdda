--- conflicted
+++ resolved
@@ -164,11 +164,7 @@
         data files, then it can't check correctness, so it will raise an
         exception.
         """
-<<<<<<< HEAD
-        cls.default_data_locations[kind] = location
-=======
-        self.default_data_locations[kind] = os.path.normpath(location)
->>>>>>> 842a91d2
+        cls.default_data_locations[kind] = os.path.normpath(location)
 
     def __init__(self, assert_fn):
         """
