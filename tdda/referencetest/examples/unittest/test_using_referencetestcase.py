# -*- coding: utf-8 -*-
"""
test_using_referencetestcase.py: A simple example of how to use
                                 tdda.referencetest.ReferenceTestCase.

Source repository: http://github.com/tdda/tdda

License: MIT

Copyright (c) Stochastic Solutions Limited 2016-2018
"""

from __future__ import division
from __future__ import print_function
from __future__ import unicode_literals

import sys
import os
import tempfile
import unittest

from tdda.referencetest import ReferenceTestCase, tag

# ensure we can import the generators module in the directory above
# (required here only because we want this example source code to be able
# to be copied to other locations, and still work there without needing
# any alterations to PYTHONPATH).
sys.path.append(os.path.dirname(os.path.dirname(os.path.abspath(__file__))))

# directory where reference results are kept
# (in real use, you would probably define this more directly; it is
# done like this here so that the example source code can be copied to
# any location, and still work, without needing any additional configuration).
reference_data_dir = os.path.join(os.path.abspath(os.path.dirname(__file__)),
                                  '..', 'reference')

from generators import generate_string, generate_file

try:
    from dataframes import generate_dataframe
except ImportError:
    generate_dataframe = None


@unittest.skipIf(generate_dataframe is None, 'Pandas tests skipped')
class TestStructuredDataExample(ReferenceTestCase):
    def testExampleDataFrameGeneration(self):
        """
        This test uses generate_dataframe() from dataframes.py to
        generate a simple Pandas DataFrame.

        The test checks the DataFrame is as expected, in terms of both
        data content (the values) and metadata (the types, order, etc)
        of the columns.
        """
        df = generate_dataframe()
        columns = self.all_fields_except(['random'])
        self.assertDataFrameCorrect(df, 'dataframe_result.csv',
                                    check_data=columns, check_types=columns)

    def testExampleCSVGeneration(self):
        """
        This test uses generate_dataframe() from dataframes.py to
        generate a simple Pandas dataframe, and then saves it to a CSV file.

        The test checks the generated CSV file is as expected, in terms of both
        data content (the values) and metadata (the types, order, etc)
        of the columns.
        """
        outpath = os.path.join(self.tmp_dir, 'csv_result.csv')
        df = generate_dataframe()
        df.to_csv(outpath, index=False)
        columns = self.all_fields_except(['random'])
        self.assertCSVFileCorrect(outpath, 'dataframe_result.csv',
                                  check_data=columns, check_types=columns)

    @tag
    def testExampleMultipleCSVGeneration(self):
        """
        This test uses generate_dataframe() from dataframes.py to
        generate two simple Pandas dataframe, and then saves each to a CSV
        file.

        The test checks the generated CSV files are as expected, in terms of
        both data content (the values) and metadata (the types, order, etc)
        of the columns.

        This test is tagged, so it will run if called with ``--tagged`` or
        ``-1``.
        """
        df1 = generate_dataframe(nrows=10)
        df2 = generate_dataframe(nrows=20)
        outpath1 = os.path.join(self.tmp_dir, 'csv_result1.csv')
        outpath2 = os.path.join(self.tmp_dir, 'csv_result2.csv')
        df1.to_csv(outpath1, index=False)
        df2.to_csv(outpath2, index=False)
        columns = self.all_fields_except(['random'])
        self.assertCSVFilesCorrect([outpath1, outpath2],
                                  ['dataframe_result.csv',
                                   'dataframe_result2.csv'],
                                  check_data=columns)


@tag
class TestUnstructuredDataExample(ReferenceTestCase):
    """
    Test class for handling unstructured data.

    This class is tagged, so all tests in it will run if called with
    ``--tagged`` or ``-1``.
    """

    def testExampleStringGeneration(self):
        """
        This test uses generate_string() from generators.py to generate
        some HTML as a string.

        It is similar to the reference HTML in
            tdda/referencetest/examples/reference/string_result.html
        except that the Copyright and Version lines are slightly different.

        As shipped, the test should pass, because the ignore_substrings
        parameter tell it to ignore any lines in the expected result that
        contain either of those strings.

        Make a change to the generation code in the generate_string
        function in generators.py to change the HTML output.

        The test should then fail and suggest a diff command to run
        to see the difference.

        Rerun with

            python test_using_referencetestcase.py --write-all

        and it should re-write the reference output to match your
        modified results.
        """
        actual = generate_string()
        self.assertStringCorrect(actual, 'string_result.html',
                                 ignore_substrings=['Copyright', 'Version'])

    def testExampleFileGeneration(self):
        """
        This test uses generate_file() from generators.py to generate
        some HTML as a file.

        It is similar to the reference HTML in
        tdda/examples/reference/file_result.html except that the
        Copyright and Version lines are slightly different.

        As shipped, the test should pass, because the ignore_patterns
        tell it to ignore differences that match appropriate regular
        expressions for those cases.

        Make a change to the generation code in the generate_file function
        in generators.py to change the HTML output.

        The test should then fail and suggest a diff command to run
        to see the difference.

        Rerun with

            python test_using_referencetestcase.py --write-all

        and it should re-write the reference output to match your
        modified results.
        """
        outdir = tempfile.gettempdir()
        outpath = os.path.join(outdir, 'file_result.html')
        generate_file(outpath)
        self.assertTextFileCorrect(outpath, 'file_result.html',
<<<<<<< HEAD
                                   ignore_patterns=[
                                       r'Copyright .*',
                                       r'Version \d+\.\d+\.\d+',
                                   ])
=======
                                   ignore_substrings=['Copyright', 'Version'])
>>>>>>> d7359840


TestStructuredDataExample.set_default_data_location(reference_data_dir)
TestUnstructuredDataExample.set_default_data_location(reference_data_dir)


if __name__ == '__main__':
    ReferenceTestCase.main()
<|MERGE_RESOLUTION|>--- conflicted
+++ resolved
@@ -149,7 +149,7 @@
         tdda/examples/reference/file_result.html except that the
         Copyright and Version lines are slightly different.
 
-        As shipped, the test should pass, because the ignore_patterns
+        As shipped, the test should pass, because the ignore_substrings
         tell it to ignore differences that match appropriate regular
         expressions for those cases.
 
@@ -170,14 +170,7 @@
         outpath = os.path.join(outdir, 'file_result.html')
         generate_file(outpath)
         self.assertTextFileCorrect(outpath, 'file_result.html',
-<<<<<<< HEAD
-                                   ignore_patterns=[
-                                       r'Copyright .*',
-                                       r'Version \d+\.\d+\.\d+',
-                                   ])
-=======
                                    ignore_substrings=['Copyright', 'Version'])
->>>>>>> d7359840
 
 
 TestStructuredDataExample.set_default_data_location(reference_data_dir)
