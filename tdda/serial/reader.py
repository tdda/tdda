--- conflicted
+++ resolved
@@ -37,13 +37,8 @@
       path    Path to the metadata file
 
       mdtype    Optional metadata kind. One of
-<<<<<<< HEAD
-                'csvmetadata'  (csvmetadata.CSVMETADATA)
-                'csvw'         (csvmetadata.CSVW)
-=======
                 'tdda.serial'   (csvmetadata.CSVMETADATA)
                 'csvw'          (csvmetadata.CSVW)
->>>>>>> 2f33ffa7
                 'frictionless'  (csvmetadata.FRICTIONLESS)
 
       table_number  If specified, use the nth table from a CSVW file.
