--- conflicted
+++ resolved
@@ -276,7 +276,6 @@
     background-color: none;
     padding: 0 1px 0 1px;
     font-size: 1.2em;
-<<<<<<< HEAD
 }
 
 .note code {
@@ -284,15 +283,6 @@
     background: none;
 }
 
-=======
-}
-
-.note code {
-    background-color: none;
-    background: none;
-}
-
->>>>>>> 5075c8fa
 
 
 /* MODIFIED BY HAND */
@@ -394,8 +384,4 @@
 
 .wy-side-nav-search .wy-dropdown > a:hover, .wy-side-nav-search > a:hover {
     background: #272525;
-<<<<<<< HEAD
-}
-=======
-}
->>>>>>> 5075c8fa
+}